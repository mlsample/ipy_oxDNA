import os
import numpy as np
import shutil
from json import dumps, loads
import oxpy
import multiprocessing as mp
import py
from oxDNA_analysis_tools.UTILS.oxview import oxdna_conf
from oxDNA_analysis_tools.UTILS.RyeReader import describe, get_confs
import ipywidgets as widgets
from IPython.display import display, IFrame
import pandas as pd
import matplotlib.pyplot as plt
from time import sleep
import nvidia_smi
import timeit
import subprocess as sp
import traceback
<<<<<<< HEAD
import re
import time
import queue

# import cupy
=======
>>>>>>> 41665127

class Simulation:
    """
    Used to interactivly interface and run an oxDNA simulation.
    
    Parameters:
        file_dir (str): Path to directory containing inital oxDNA dat and top files.
        sim_dir (str): Path to directory where a simulation will be run using inital files.
    """
    def __init__(self, file_dir, sim_dir):
        """ Instance lower level class objects used to compose the Simulation class features."""
        self.file_dir = file_dir
        self.sim_dir = sim_dir
        self.sim_files = SimFiles(self.sim_dir)
        self.build_sim = BuildSimulation(self)
        self.input = Input(self.sim_dir)
        self.analysis = Analysis(self)
        self.protein = Protein(self)
        self.oxpy_run = OxpyRun(self)
        self.oat = OxdnaAnalysisTools(self)
    
    def build(self, clean_build=False):
        """
        Build dat, top, and input files in simulation directory.
        
        Parameters:
            clean_build (bool): If sim_dir already exsists, remove it and then rebuild sim_dir
        """
        if os.path.exists(self.sim_dir):
            #print(f'Exisisting simulation files in {self.sim_dir.split("/")[-1]}')            
            if clean_build == True:               
                answer = input('Are you sure you want to delete all simulation files? Type y/yes to continue or anything else to return (use clean_build=str(force) to skip this message)')
                if (answer == 'y') or (answer == 'yes'):
                    shutil.rmtree(f'{self.sim_dir}/')
                else:
                    print('Remove optional argument clean_build and rerun to continue')
                    return None           
            elif clean_build == 'force':                    
                    shutil.rmtree(self.sim_dir)                
        self.build_sim.build_sim_dir()
        self.build_sim.build_dat_top()
        self.build_sim.build_input()
    
        self.sim_files.parse_current_files()
      
    
    def input_file(self, parameters):
        """
        Modify the parameters of the oxDNA input file, all parameters are avalible at https://lorenzo-rovigatti.github.io/oxDNA/input.html
        
        Parameters:
            parameters (dict): dictonary of oxDNA input file parameters
        """
        self.input.modify_input(parameters)
    
    def add_protein_par(self):
        """
        Add a parfile from file_dir to sim_dir
        """
        self.build_sim.build_par()
        self.protein.par_input()
    
    def add_force_file(self):
        """
        Add a external force file from file_dir to sim_dir
        """
        self.build_sim.get_force_file()
        self.build_sim.build_force_from_file()
        self.input_file({'external_forces':'1'})
    
    def add_force(self, force_js):
        """
        Add an external force to the simulation.
        
        Parameters:
            force_js (Force): A force object, essentially a dictonary, specifying the external force parameters.
        """
        if not os.path.exists(os.path.join(self.sim_dir, "forces.json")):
            self.input_file({'external_forces':'1'})
        self.build_sim.build_force(force_js)
        
    def add_observable(self, observable_js):
        """
        Add an observable that will be saved as a text file to the simulation.
        
        Parameters:
            observable_js (Observable): A observable object, essentially a dictonary, specifying the observable parameters.
        """
        if not os.path.exists(os.path.join(self.sim_dir, "observables.json")):
            self.input_file({'observables_file': 'observables.json'})
        self.build_sim.build_observable(observable_js)

    def slurm_run(self, run_file, job_name='oxDNA'):
        """
        Write a provided sbatch run file to the simulation directory.
        
        Parameters:
            run_file (str): Path to the provided sbatch run file.
            job_name (str): Name of the sbatch job.
        """
        self.sim_files.run_file = os.path.abspath(os.path.join(self.sim_dir, run_file))
        self.slurm_run = SlurmRun(self.sim_dir, run_file, job_name)
    
    def sequence_dependant(self):
        """ Add a sequence dependant file to simulation directory and modify input file to use it."""
        self.input_file({'use_average_seq': 'no', 'seq_dep_file':'oxDNA2_sequence_dependent_parameters.txt'})
        SequenceDependant(self.sim_dir)

        
class GenerateReplicas:
    "Methods to generate multisystem replicas"
    
    def __init__(self):
        pass
    
    def multisystem_replica(self, systems, n_replicas_per_system, file_dir_list, sim_dir_list):
        self.systems = systems
        self.n_replicas_per_system = n_replicas_per_system
        self.file_dir_list = file_dir_list
        self.sim_dir_list = sim_dir_list
        
        replicas = range(n_replicas_per_system)
        sim_rep_list = []
        for sys in sim_dir_list:
            for rep in replicas:
                sim_rep_list.append(f'{sys}_{rep}')
        q1 = queue.Queue()
        for sys in sim_rep_list:
            q1.put(sys)
        sim_list = []
        
        for file_dir in file_dir_list:
            for _ in range(len(replicas)):
                sim_dir = q1.get()
                sim_list.append(Simulation(file_dir, sim_dir))
        q2 = queue.Queue()
        for sim in sim_list:
            q2.put(sim)
        
        self.sim_list = sim_list
        self.queue_of_sims = q2

    def concat_single_system_traj(self, system, concat_dir='concat_dir'):
        "Concatenate the trajectory of multiple replicas"
        system_index = self.systems.index(system)
        
        start_index = self.n_replicas_per_system * system_index
        end_index = start_index + self.n_replicas_per_system
        
        system_specific_sim_list = self.sim_list[start_index:end_index]
        sim_list_file_dir = [sim.file_dir for sim in system_specific_sim_list]
        sim_list_sim_dir = [sim.sim_dir for sim in system_specific_sim_list]
        concat_dir = os.path.abspath(os.path.join(sim_list_file_dir[0], concat_dir))
        if not os.path.exists(concat_dir):
            os.mkdir(concat_dir)
            
        with open(f'{concat_dir}/trajectory.dat', 'wb') as outfile:
            for f in sim_list_sim_dir:
                with open(f'{f}/trajectory.dat', 'rb') as infile:
                    outfile.write(infile.read())
        shutil.copyfile(system_specific_sim_list[0].sim_files.top, concat_dir+'/concat.top')
        return sim_list_file_dir, concat_dir
        
    def concat_all_system_traj(self):
        self.concat_sim_dirs = []
        self.concat_file_dirs = []
        for system in self.systems:
            file_dir, concat_dir = self.concat_single_system_traj(system)
            self.concat_sim_dirs.append(concat_dir)
            self.concat_file_dirs.append(file_dir)
class Replica:
    "Methods used to preform analysis of multiple simulation replicas pertaining to a single system"
    def __init__(self, sim_list):
        self.sim_list = sim_list
        self.n_sims = len(sim_list)
        self.sim_list_file_dir = sim_list[0].file_dir
        self.sim_paths = [sim.sim_dir for sim in sim_list]
    
        
    def concat_trajectory(self,concat_dir='concat_dir'):
        "Concatenate the trajectory of multiple replicas"
        self.concat_dir = os.path.abspath(os.path.join(self.sim_list_file_dir, concat_dir))
        if not os.path.exists(self.concat_dir):
            os.mkdir(self.concat_dir)
            
        with open(f'{self.concat_dir}/trajectory.dat', 'wb') as outfile:
            for f in self.sim_paths:
                with open(f'{f}/trajectory.dat', 'rb') as infile:
                    outfile.write(infile.read())
        shutil.copyfile(self.sim_list[0].sim_files.top, self.concat_dir+'/concat.top')
                  
            
class Protein:
    "Methods used to enable anm simulations with proteins"
    def __init__(self, sim):
        self.sim = sim
    
    def par_input(self):
        self.sim.input_file({'interaction_type':'DNANM', 'parfile':self.sim.build_sim.par})

    
class BuildSimulation:
    """ Methods used to create/build oxDNA simulations."""
    def __init__(self, sim):
        """ Initalize access to simulation information"""
        self.sim = sim
        self.file_dir = sim.file_dir
        self.sim_dir = sim.sim_dir
        self.force = Force()
    
    def get_last_conf_top(self):
        """Set attributes containing the name of the inital conf (dat file) and topology"""
        conf_top = os.listdir(self.file_dir)
        self.top = [file for file in conf_top if (file.endswith(('.top')))][0]
        try:
            last_conf = [file for file in conf_top if (file.startswith('last_conf')) and (not  (file.endswith('pyidx')))][0]
        except IndexError:
            last_conf = [file for file in conf_top if (file.endswith(('.dat'))) and not (file.endswith(('energy.dat'))) and not (file.endswith(('trajectory.dat'))) and not (file.endswith(('error_conf.dat')))][0]
        self.dat = last_conf
        
    def build_sim_dir(self):
        """Make the simulation directory"""
        if not os.path.exists(self.sim_dir):
            os.mkdir(self.sim_dir)
            
    def build_dat_top(self):
        """Write intial conf and toplogy to simulation directory"""
        self.get_last_conf_top()
        shutil.copy(os.path.join(self.file_dir, self.dat), self.sim_dir)
        shutil.copy(os.path.join(self.file_dir, self.top), self.sim_dir)
          
    def build_input(self, production=False):
        """Calls a methods from the Input class which writes a oxDNA input file in plain text and json"""
        self.sim.input = Input(self.sim_dir)
        self.sim.input.write_input(production=production)  
    
    def get_par(self):
        files = os.listdir(self.file_dir)
        self.par = [file for file in files if (file.endswith(('.par')))][0]
    
    def build_par(self):
        self.get_par()
        shutil.copy(os.path.join(self.file_dir, self.par), self.sim_dir)
    
    def get_force_file(self):
        files = os.listdir(self.file_dir)
        force_file = [file for file in files if (file.endswith(('.txt')))][0]
        if len(force_file) > 1:
            force_file = [file for file in files if (file.endswith(('force.txt')))][0]
        self.force_file = os.path.join(self.file_dir, force_file)
        
    def build_force_from_file(self):
        forces = []
        shutil.copy(self.force_file, self.sim.sim_dir)
        with open(self.force_file, 'r') as f:
            lines = f.readlines()
        
        buffer = []
        for line in lines:
            if line.strip() == '{':
                buffer = []
            elif line.strip() == '}':
                force_dict = {}
                for entry in buffer:
                    key, value = [x.strip() for x in entry.split('=')]
                    force_dict[key] = value
                forces.append({'force': force_dict})
            else:
                if line.strip():  # Check if the line is not empty
                    buffer.append(line.strip())
        for force in forces:
            self.build_force(force)
    
    def build_force(self, force_js):
        """
        Write force file is one does not exist. If a force file exists add additional forces to the file.
        
        Parameters:
            force_js (dict): force dictornary obtained from the Force class methods
        """
        if not os.path.exists(os.path.join(self.sim_dir, "forces.json")):
            with open(os.path.join(self.sim_dir, "forces.json"), 'w') as f:
                f.write(dumps(force_js, indent=4))
        else:
            with open(os.path.join(self.sim_dir, "forces.json"), 'r') as f:
                read_force_js = loads(f.read())
                for force in list(read_force_js.values()):
                    if list(force.values())[1] == list(list(force_js.values())[0].values())[1]:
                        return None
                read_force_js[f'force_{len(list(read_force_js.keys()))}'] = read_force_js['force']
                del read_force_js['force']
                read_force_js.update(force_js.items())
                with open(os.path.join(self.sim_dir, "forces.json"), 'w') as f:
                    f.write(dumps(read_force_js, indent=4))
    
    def build_observable(self, observable_js):
        """
        Write observable file is one does not exist. If a observable file exists add additional observables to the file.
        
        Parameters:
            observable_js (dict): observable dictornary obtained from the Observable class methods
        """
        
        if not os.path.exists(os.path.join(self.sim_dir, "observables.json")):
            with open(os.path.join(self.sim_dir, "observables.json"), 'w') as f:
                f.write(dumps(observable_js, indent=4))
        else:
            with open(os.path.join(self.sim_dir, "observables.json"), 'r') as f:
                read_observable_js = loads(f.read())
                for observable in list(read_observable_js.values()):
                    if list(observable.values())[1] == list(list(observable_js.values())[0].values())[1]:
                        return None
                read_observable_js[f'output_{len(list(read_observable_js.keys()))}'] = read_observable_js['output']
                del read_observable_js['output']
                read_observable_js.update(observable_js.items())
                with open(os.path.join(self.sim_dir, "observables.json"), 'w') as f:
                    f.write(dumps(read_observable_js, indent=4))    

    
    def build_hb_list_file(self, p1, p2):
        p1 = p1.split(',')
        p2 = p2.split(',')
        i = 1
        with open(os.path.join(self.sim_dir,"hb_list.txt"), 'w') as f:
            f.write("{\norder_parameter = bond\nname = all_native_bonds\n")
        for nuc1 in p1:
            for nuc2 in p2:
                with open(os.path.join(self.sim_dir,"hb_list.txt"), 'a') as f:
                    f.write(f'pair{i} = {nuc1}, {nuc2}\n')
                i += 1
        with open(os.path.join(self.sim_dir,"hb_list.txt"), 'a') as f:
            f.write("}\n")
        return None
    

class OxpyRun:
    """Automatically runs a built oxDNA simulation using oxpy within a subprocess"""
    def __init__(self, sim):
        """ Initalize access to simulation inforamtion."""
        self.sim = sim
        self.sim_dir = sim.sim_dir
        self.my_obs = {}
            
    def run(self, subprocess=True, continue_run=False, verbose=True, log=True, join=False, custom_observables=None):
        """ Run oxDNA simulation using oxpy in a subprocess.
        
        Parameters:
            subprocess (bool): If false run simulation in parent process (blocks process), if true spawn sim in child process.
            continue_run (number): If False overide previous simulation results. If True continue previous simulation run.
            verbose (bool): If true print directory of simulation when run.
            log (bool): If true print a log file to simulation directory.
            join (bool): If true block main parent process until child process has terminated (simulation finished)
        """
        self.subprocess = subprocess
        self.verbose = verbose
        self.continue_run = continue_run
        self.log = log
        self.join = join
        self.custom_observables = custom_observables
        if self.verbose == True:
            print(f'Running: {self.sim_dir.split("/")[-1]}')
        if self.subprocess:
            self.spawn(self.run_complete)
        else:
            self.run_complete()        
         

    def spawn(self, f, args=()):
        """Spawn subprocess"""
        p = mp.Process(target=f, args=args)
        p.start()
        if self.join == True:
            p.join()
        self.process = p
    
    def run_complete(self):
        """Run an oxDNA simulation"""
        self.error_message = None
        tic = timeit.default_timer()
        capture = py.io.StdCaptureFD()
        if self.continue_run is not False:
            self.sim.input_file({"conf_file": self.sim.sim_files.last_conf, "refresh_vel": "0",
                                 "restart_step_counter": "0", "steps":f'{self.continue_run}'})
        os.chdir(self.sim_dir)
        with open(os.path.join(self.sim_dir, 'input.json'), 'r') as f:
            my_input = loads(f.read())
        with oxpy.Context():
            ox_input = oxpy.InputFile()
            for k, v in my_input.items():
                ox_input[k] = v
            try:
                manager = oxpy.OxpyManager(ox_input)
                if self.my_obs:
                    for key, value in self.my_obs.items():
                        my_obs = [eval(observable_string,{"self": self}) for observable_string in value['observables']]
                        manager.add_output(key, print_every=value['print_every'], observables=my_obs)
                manager.run_complete()
            except Exception as e:
                self.error_message = traceback.format_exc()
                
        self.sim_output = capture.reset()
        toc = timeit.default_timer()
        if self.verbose == True:
            print(f'Run time: {toc - tic}')
            if self.error_message is not None:
                print(f'Exception encountered in {self.sim_dir}:\n{type(self.error_message).__name__}: {self.error_message}')
            else:
                print(f'Finished: {self.sim_dir.split("/")[-1]}')
        if self.log == True:
            with open('log.log', 'w') as f:
                f.write(self.sim_output[0])
                f.write(self.sim_output[1])
                f.write(f'Run time: {toc - tic}')
                if self.error_message is not None:
                    f.write(f'Exception: {self.error_message}')
        self.sim.sim_files.parse_current_files()    
    
    def cms_obs(self, *args, name=None, print_every=None):
        self.my_obs[name] = {'print_every':print_every, 'observables':[]}
        for particle_indexes in args:
            self.my_obs[name]['observables'].append(f'self.cms_observables({particle_indexes})()')
    
    def cms_observables(self, particle_indexes):
            class ComPositionObservable(oxpy.observables.BaseObservable):
                def get_output_string(self, curr_step):
                    output_string = ''
                    np_idx = [list(map(int, particle_idx.split(','))) for particle_idx in particle_indexes]
                    particles = np.array(self.config_info.particles())
                    indexed_particles = [particles[idx] for idx in np_idx]
                    cupy_array = np.array([np.array([particle.pos for particle in particle_list]) for particle_list in indexed_particles], dtype=object)
                    for array in cupy_array:
                        pos = np.mean(array, axis=0)
                        output_string += f'{pos[0]},{pos[1]},{pos[2]} '
                    return output_string
            return ComPositionObservable
        
        
class SlurmRun:
    """Using a user provided slurm run file, setup a slurm job to be run"""
    def __init__(self, sim_dir, run_file, job_name):
        self.sim_dir = sim_dir
        self.run_file = run_file
        self.job_name = job_name
        self.write_run_file()
    
    def write_run_file(self):
        """ Write a run file to simulation directory."""
        with open(self.run_file, 'r') as f:
            lines = f.readlines()
            with open(os.path.join(self.sim_dir, 'run.sh'), 'w') as r:
                for line in lines:
                    if 'job-name' in line:
                        r.write(f'#SBATCH --job-name="{self.job_name}"\n')
                    else:
                        r.write(line)
    def sbatch(self):
        """ Submit sbatch run file."""
        os.chdir(self.sim_dir)
        os.system("sbatch run.sh")             


class SimulationManager:
    """ In conjunction with nvidia-cuda-mps-control, allocate simulations to avalible cpus and gpus."""
    def __init__(self, n_processes=len(os.sched_getaffinity(0))-1):
        """
        Initalize the multiprocessing queues used to manage simulation allocation.
        
        The sim_queue utilizes a single process to store all queued simulations and allocates simulations to cpus.
        The process_queue manages the number of processes/cpus avalible to be sent to gpu memory.
        gpu_memory_queue is used to block the process_queue from sending simulations to gpu memory if memoy is near full.
        
        Parameters:
            n_processes (int): number of processes/cpus avalible to run oxDNA simulations in parallel.
        """
        self.n_processes = n_processes
        self.manager = mp.Manager()
        self.sim_queue = self.manager.Queue()
        self.process_queue = self.manager.Queue(self.n_processes)
        self.gpu_memory_queue = self.manager.Queue(1)
        self.terminate_queue = self.manager.Queue(1)
        self.worker_process_list = []
  
    def gpu_resources(self):
        """ Method to probe the number and current avalible memory of gpus."""
        avalible_memory = []
        nvidia_smi.nvmlInit()
        NUMBER_OF_GPU = nvidia_smi.nvmlDeviceGetCount()
        for i in range(NUMBER_OF_GPU):
            handle = nvidia_smi.nvmlDeviceGetHandleByIndex(i)
            info = nvidia_smi.nvmlDeviceGetMemoryInfo(handle)
            avalible_memory.append(self._bytes_to_megabytes(info.total) - self._bytes_to_megabytes(info.used))
        gpu_most_aval_mem_free = max(avalible_memory)
        gpu_most_aval_mem_free_idx = avalible_memory.index(gpu_most_aval_mem_free)
        return np.round(gpu_most_aval_mem_free, 2), gpu_most_aval_mem_free_idx
    
    def _bytes_to_megabytes(self, byte):
        return byte/1048576

    def get_sim_mem(self, sim, gpu_idx):
        """
        Returns the amount of simulation memory requried to run an oxDNA simulation.
        Note: A process running a simulation will need more memory then just required for the simulation.
              Most likely overhead from nvidia-cuda-mps-server
        
        Parameters:
            sim (Simulation): Simulation object to probe the required memory of.
            gpu_idx: depreciated
        """
        steps = sim.input.input['steps']
        last_conf_file = sim.input.input['lastconf_file']
        sim.input_file({'lastconf_file':os.devnull, 'steps':'0'})
        sim.oxpy_run.run(subprocess=False, verbose=False, log=False)
        sim.input_file({'lastconf_file':f'{last_conf_file}', 'steps':f'{steps}'})
        err_split = sim.oxpy_run.sim_output[1].split()
        mem = err_split.index('memory:')
        sim_mem = err_split[mem + 1]
        return float(sim_mem)
    
    def queue_sim(self, sim, continue_run=False):
        """ 
        Add simulation object to the queue of all simulations.
        
        Parameters:
            sim (Simulation): Simulation to be queued.
            continue_run (bool): If true, continue previously run oxDNA simulation
        """
        if continue_run is not False:
            sim.input_file({"conf_file": sim.sim_files.last_conf, "refresh_vel": "0",
                            "restart_step_counter": "0", "steps":f"{continue_run}"})
        self.sim_queue.put(sim) 
        
                    
    def worker_manager(self, gpu_mem_block=True, custom_observables=None, run_when_failed=False):
        """ Head process in charge of allocating queued simulations to processes and gpu memory."""
        tic = timeit.default_timer()
        self.custom_observables = custom_observables
        while not self.sim_queue.empty():
            #get simulation from queue
            if self.terminate_queue.empty():
                pass
            else:
                if run_when_failed is False:
                    for worker_process in self.worker_process_list:
                        worker_process.terminate()
                    return print(self.terminate_queue.get())
                else:
                    print(self.terminate_queue.get())
            self.process_queue.put('Simulation worker finished')
            sim = self.sim_queue.get()
            free_gpu_memory, gpu_idx = self.gpu_resources()
            sim.input_file({'CUDA_device': str(gpu_idx)})
            p = mp.Process(target=self.worker_job, args=(sim, gpu_idx,), kwargs={'gpu_mem_block':gpu_mem_block})
            p.start()
            self.worker_process_list.append(p)
            if gpu_mem_block is True:
                sim_mem = self.gpu_memory_queue.get()
                if free_gpu_memory < (3 * sim_mem):
                    wait_for_gpu_memory = True
                    while wait_for_gpu_memory == True:
                        if free_gpu_memory < (3 * sim_mem):
                            free_gpu_memory, gpu_idx = self.gpu_resources()
                            sleep(5)
                        else:
                            print('gpu memory freed')
                            wait_for_gpu_memory = False      
            else:
                sleep(1)
        while not self.process_queue.empty():
            sleep(1)
        toc = timeit.default_timer()
        print(f'All queued simulations finished in: {toc - tic}')

            
    def worker_job(self, sim, gpu_idx, gpu_mem_block=True):
        """ Run an allocated oxDNA simulation"""
        if gpu_mem_block is True:
            sim_mem = self.get_sim_mem(sim, gpu_idx)
            self.gpu_memory_queue.put(sim_mem)
        
        sim.oxpy_run.run(subprocess=False, custom_observables=self.custom_observables)
        if sim.oxpy_run.error_message is not None:
            self.terminate_queue.put(f'Simulation exception encountered in {sim.sim_dir}:\n{sim.oxpy_run.error_message}')
        self.process_queue.get()
    
    def run(self, log=None, join=False, gpu_mem_block=True, custom_observables=None, run_when_failed=False):
        """ Run the worker manager in a subprocess"""
        print('spawning')
        p = mp.Process(target=self.worker_manager, args=(), kwargs={'gpu_mem_block':gpu_mem_block, 'custom_observables':custom_observables, 'run_when_failed':run_when_failed}) 
        self.manager_process = p
        p.start()
        if join == True:
            p.join()    
    
    def terminate_all(self,):
        try:
            self.manager_process.terminate()
        except:
            pass
        for process in self.worker_process_list:
            try:
                process.terminate()               
            except:
                pass
    
    
    def start_nvidia_cuda_mps_control(self, pipe='$SLURM_TASK_PID'):
        """
        Begin nvidia-cuda-mps-server.
        
        Parameters:
            pipe (str): of of directory to pipe control server information to. Defaults to PID of a slurm allocation
        """
        with open('launch_mps.tmp', 'w') as f:
            f.write(f"""#!/bin/bash
export CUDA_MPS_PIPE_DIRECTORY=/tmp/mps-pipe_{pipe};
export CUDA_MPS_LOG_DIRECTORY=/tmp/mps-log_{pipe};
mkdir -p $CUDA_MPS_PIPE_DIRECTORY;
mkdir -p $CUDA_MPS_LOG_DIRECTORY;
nvidia-cuda-mps-control -d"""
                   )
        os.system('chmod u+rx launch_mps.tmp')
        sp.call('./launch_mps.tmp')
        self.test_cuda_script()
        os.system('./test_script')
        os.system('echo $CUDA_MPS_PIPE_DIRECTORY')
#         os.system(f"""export CUDA_MPS_PIPE_DIRECTORY=/tmp/mps-pipe_{pipe};
# export CUDA_MPS_LOG_DIRECTORY=/tmp/mps-log_{pipe};
# mkdir -p $CUDA_MPS_PIPE_DIRECTORY;
# mkdir -p $CUDA_MPS_LOG_DIRECTORY;
# nvidia-cuda-mps-control -d;""")
     
    def restart_nvidia_cuda_mps_control(self):
        os.system("""echo quit | nvidia-cuda-mps-control""")
        sleep(0.5)
        self.start_nvidia_cuda_mps_control()

    def test_cuda_script(self):
        script = """#include <stdio.h>

#define N 2

__global__
void add(int *a, int *b) {
    int i = blockIdx.x;
    if (i<N) {
        b[i] = 2*a[i];
    }
}

int main() {

    int ha[N], hb[N];

    int *da, *db;
    cudaMalloc((void **)&da, N*sizeof(int));
    cudaMalloc((void **)&db, N*sizeof(int));

    for (int i = 0; i<N; ++i) {
        ha[i] = i;
    }


    cudaMemcpy(da, ha, N*sizeof(int), cudaMemcpyHostToDevice);

    add<<<N, 1>>>(da, db);

    cudaMemcpy(hb, db, N*sizeof(int), cudaMemcpyDeviceToHost);
    
        for (int i = 0; i<N; ++i) {
        printf("%d", hb[i]);
    }

    cudaFree(da);
    cudaFree(db);

    return 0;
}
"""
        with open('test_script.cu', 'w') as f:
            f.write(script)
           
        os.system('nvcc -o test_script test_script.cu')
        os.system('./test_script')
        
                    
class Input:
    """ Lower level input file methods"""
    def __init__(self, sim_dir, parameters=None):
        """ 
        Read input file in simulation dir if it exsists, other wise define default input parameters.
        
        Parameters:
            sim_dir (str): Simulation directory
            parameters: depreciated
        """
        self.sim_dir = sim_dir
        if os.path.exists(os.path.join(self.sim_dir, 'input.json')):
            self.read_input()
        else:
            self.input = {
            "interaction_type": "DNA2",
            "salt_concentration": "1.0",
            "sim_type": "MD",
            "backend": "CUDA",
            "backend_precision": "mixed",
            "use_edge": "1",
            "edge_n_forces": "1",
            "CUDA_list": "verlet",
            "CUDA_sort_every": "0",
            "max_density_multiplier": "3",
            "steps": "1e9",
            "ensemble": "nvt",
            "thermostat": "john",
            "T": "20C",
            "dt": "0.003",
            "verlet_skin": "0.5",
            "diff_coeff": "2.5",
            "newtonian_steps": "103",
            "topology": None,
            "conf_file": None,
            "lastconf_file": "last_conf.dat",
            "trajectory_file": "trajectory.dat",
            "refresh_vel": "1",
            "no_stdout_energy": "0",
            "restart_step_counter": "1",
            "energy_file": "energy.dat",
            "print_conf_interval": "5e5",
            "print_energy_every": "5e5",
            "time_scale": "linear",
            "max_io": "5",
            "external_forces": "0",
            "external_forces_file": "forces.json",
            "external_forces_as_JSON": "true"
            }
            if parameters != None:
                for k, v in parameters.items():
                    self.input[k] = v
    
    def get_last_conf_top(self):
        """Set attributes containing the name of the inital conf (dat file) and topology"""
        conf_top = os.listdir(self.sim_dir)
        self.top = [file for file in conf_top if (file.endswith(('.top')))][0]
        try:
            last_conf = [file for file in conf_top if (file.startswith('last_conf')) and (not  (file.endswith('pyidx')))][0]
        except IndexError:
            last_conf = [file for file in conf_top if (file.endswith(('.dat'))) and not (file.endswith(('energy.dat'))) and not (file.endswith(('trajectory.dat'))) and not (file.endswith(('error_conf.dat')))][0]
        self.dat = last_conf
        
    def write_input_standard(self):
        """ Write a oxDNA input file to sim_dir"""
        with oxpy.Context():
            ox_input = oxpy.InputFile()
            for k, v in self.input.items():
                ox_input[k] = v
            print(ox_input, file=f)
    
    def write_input(self, production=False):
        """ Write an oxDNA input file as a json file to sim_dir"""
        if production is False:
            self.get_last_conf_top()
            self.input["conf_file"] = self.dat
            self.input["topology"] = self.top
        #Write input file
        with open(os.path.join(self.sim_dir, f'input.json'), 'w') as f:
            input_json = dumps(self.input, indent=4)
            f.write(input_json)
        with open(os.path.join(self.sim_dir, f'input'), 'w') as f:
            with oxpy.Context(print_coda=False):
                ox_input = oxpy.InputFile()
                for k, v in self.input.items():
                    ox_input[k] = v
                print(ox_input, file=f)    
        
    def modify_input(self, parameters):
        """ Modify the parameters of the oxDNA input file."""
        for k, v in parameters.items():
                self.input[k] = v
        self.write_input()
                         
    def read_input(self):
        """ Read parameters of exsisting input file in sim_dir"""
        with open(os.path.join(self.sim_dir, 'input.json'), 'r') as f:
            my_input = loads(f.read())
        self.input = my_input

        
class SequenceDependant:
    """ Make the targeted sim_dir run a sequence dependant oxDNA simulation"""
    def __init__(self, sim_dir):
        self.sim_dir = sim_dir
        self.parameters = """STCK_FACT_EPS = 0.18
STCK_G_C = 1.69339
STCK_C_G = 1.74669
STCK_G_G = 1.61295
STCK_C_C = 1.61295
STCK_G_A = 1.59887
STCK_T_C = 1.59887
STCK_A_G = 1.61898
STCK_C_T = 1.61898
STCK_T_G = 1.66322
STCK_C_A = 1.66322
STCK_G_T = 1.68032
STCK_A_C = 1.68032
STCK_A_T = 1.56166
STCK_T_A = 1.64311
STCK_A_A = 1.84642
STCK_T_T = 1.58952
HYDR_A_T = 0.88537
HYDR_T_A = 0.88537
HYDR_C_G = 1.23238
HYDR_G_C = 1.23238"""
        self.write_sequence_dependant_file()
    
    def write_sequence_dependant_file(self):
        with open(os.path.join(self.sim_dir,'oxDNA2_sequence_dependent_parameters.txt'), 'w') as f:
            f.write(self.parameters)


class OxdnaAnalysisTools:
    """Interface to OAT"""
    def __init__(self, sim):
        self.sim = sim            
    
    def align(self, outfile='aligned.dat', args='', join=False):
        if args == '-h':
            os.system('oat align -h')
            return None
        def run_align(self, outfile, args=''):
            start_dir = os.getcwd()
            os.chdir(self.sim.sim_dir)
            os.system(f'oat align {self.sim.sim_files.traj} {outfile} {args}')
            os.chdir(start_dir)
        p = mp.Process(target=run_align, args=(self, outfile,), kwargs={'args':args})
        p.start()
        if join == True:
            p.join()
            
    # def anm_parameterize(self, args='', join=False):
    #     if args == '-h':
    #         os.system('oat anm_parameterize -h')
    #         return None
    #     def run_anm_parameterize(self, args=''):
    #         start_dir = os.getcwd()
    #         os.chdir(self.sim.sim_dir)
    #         os.system(f'oat anm_parameterize {self.sim.sim_files.traj} {args}')
    #         os.chdir(start_dir)
    #     p = mp.Process(target=run_anm_parameterize, args=(self,), kwargs={'args':args})
    #     p.start()
    #     if join == True:
    #         p.join()
            
    # def backbone_flexibility(self, args='', join=False):
    #     if args == '-h':
    #         os.system('oat backbone_flexibility -h')
    #         return None
    #     def run_backbone_flexibility(self, args=''):
    #         start_dir = os.getcwd()
    #         os.chdir(self.sim.sim_dir)
    #         os.system(f'oat backbone_flexibility {self.sim.sim_files.traj} {args}')
    #         os.chdir(start_dir)
    #     p = mp.Process(target=run_backbone_flexibility, args=(self,), kwargs={'args':args})
    #     p.start()
    #     if join == True:
    #         p.join()
            
    # def bond_analysis(self, args='', join=False):
    #     if args == '-h':
    #         os.system('oat bond_analysis -h')
    #         return None
    #     def run_bond_analysis(self, args=''):
    #         start_dir = os.getcwd()
    #         os.chdir(self.sim.sim_dir)
    #         os.system(f'oat bond_analysis {self.sim.sim_files.traj} {args}')
    #         os.chdir(start_dir)
    #     p = mp.Process(target=run_bond_analysis, args=(self,), kwargs={'args':args})
    #     p.start()
    #     if join == True:
    #         p.join()
            
    def centroid(self, reference_structure='mean.dat', args='', join=False):
        if args == '-h':
            os.system('oat centroid -h')
            return None
        def run_centroid(self, reference_structure, args=''):
            start_dir = os.getcwd()
            os.chdir(self.sim.sim_dir)
            os.system(f'oat centroid {reference_structure} {self.sim.sim_files.traj} {args}')
            os.chdir(start_dir)
        p = mp.Process(target=run_centroid, args=(self, reference_structure,), kwargs={'args':args})
        p.start()
        if join == True:
            p.join()
            
#     def clustering(self, args='', join=False):
#         if args == '-h':
#             os.system('oat clustering -h')
#             return None
#         def run_clustering(self, args=''):
#             start_dir = os.getcwd()
#             os.chdir(self.sim.sim_dir)
#             os.system(f'oat clustering {self.sim.sim_files.traj} {args}')
#             os.chdir(start_dir)
#         p = mp.Process(target=run_clustering, args=(self,), kwargs={'args':args})
#         p.start()
#         if join == True:
#             p.join()
            
#     def config(self, args='', join=False):
#         if args == '-h':
#             os.system('oat config -h')
#             return None
#         def run_config(self, args=''):
#             start_dir = os.getcwd()
#             os.chdir(self.sim.sim_dir)
#             os.system(f'oat config {self.sim.sim_files.traj} {args}')
#             os.chdir(start_dir)
#         p = mp.Process(target=run_config, args=(self,), kwargs={'args':args})
#         p.start()
#         if join == True:
#             p.join()
            
#     def contact_map(self, args='', join=False):
#         if args == '-h':
#             os.system('oat contact_map -h')
#             return None
#         def run_contact_map(self, args=''):
#             start_dir = os.getcwd()
#             os.chdir(self.sim.sim_dir)
#             os.system(f'oat contact_map {self.sim.sim_files.traj} {args}')
#             os.chdir(start_dir)
#         p = mp.Process(target=run_contact_map, args=(self,), kwargs={'args':args})
#         p.start()
#         if join == True:
#             p.join()
            
#     def db_to_force(self, args='', join=False):
#         if args == '-h':
#             os.system('oat db_to_force -h')
#             return None
#         def run_db_to_force(self, args=''):
#             start_dir = os.getcwd()
#             os.chdir(self.sim.sim_dir)
#             os.system(f'oat db_to_force {self.sim.sim_files.traj} {args}')
#             os.chdir(start_dir)
#         p = mp.Process(target=run_db_to_force, args=(self,), kwargs={'args':args})
#         p.start()
#         if join == True:
#             p.join()
            
    def decimate(self, outfile='strided_trajectory.dat', args='', join=False):
        if args == '-h':
            os.system('oat decimate -h')
            return None
        def run_decimate(self, outfile, args=''):
            start_dir = os.getcwd()
            os.chdir(self.sim.sim_dir)
            os.system(f'oat decimate {self.sim.sim_files.traj} {outfile} {args}')
            os.chdir(start_dir)
        p = mp.Process(target=run_decimate, args=(self, outfile,), kwargs={'args':args})
        p.start()
        if join == True:
            p.join()
            
    def deviations(self, mean_structure='mean.dat', args='', join=False):
        if args == '-h':
            os.system('oat deviations -h')
            return None
        def run_deviations(self, mean_structure, args=''):
            start_dir = os.getcwd()
            os.chdir(self.sim.sim_dir)
            os.system(f'oat deviations {mean_structure} {self.sim.sim_files.traj} {args}')
            os.chdir(start_dir)
        p = mp.Process(target=run_deviations, args=(self, mean_structure), kwargs={'args':args})
        p.start()
        if join == True:
            p.join()
            
#     def distance(self, args='', join=False):
#         if args == '-h':
#             os.system('oat distance -h')
#             return None
#         def run_distance(self, args=''):
#             start_dir = os.getcwd()
#             os.chdir(self.sim.sim_dir)
#             os.system(f'oat distance {self.sim.sim_files.traj} {args}')
#             os.chdir(start_dir)
#         p = mp.Process(target=run_distance, args=(self,), kwargs={'args':args})
#         p.start()
#         if join == True:
#             p.join()
            
#     def duplex_angle_plotter(self, args='', join=False):
#         if args == '-h':
#             os.system('oat duplex_angle_plotter -h')
#             return None
#         def run_duplex_angle_plotter(self, args=''):
#             start_dir = os.getcwd()
#             os.chdir(self.sim.sim_dir)
#             os.system(f'oat duplex_angle_plotter {self.sim.sim_files.traj} {args}')
#             os.chdir(start_dir)
#         p = mp.Process(target=run_duplex_angle_plotter, args=(self,), kwargs={'args':args})
#         p.start()
#         if join == True:
#             p.join()
            
#     def duplex_finder(self, args='', join=False):
#         if args == '-h':
#             os.system('oat duplex_finder -h')
#             return None
#         def run_duplex_finder(self, args=''):
#             start_dir = os.getcwd()
#             os.chdir(self.sim.sim_dir)
#             os.system(f'oat duplex_finder {self.sim.sim_files.traj} {args}')
#             os.chdir(start_dir)
#         p = mp.Process(target=run_duplex_finder, args=(self,), kwargs={'args':args})
#         p.start()
#         if join == True:
#             p.join()
            
#     def file_info(self, args='', join=False):
#         if args == '-h':
#             os.system('oat file_info -h')
#             return None
#         def run_file_info(self, args=''):
#             start_dir = os.getcwd()
#             os.chdir(self.sim.sim_dir)
#             os.system(f'oat file_info {self.sim.sim_files.traj} {args}')
#             os.chdir(start_dir)
#         p = mp.Process(target=run_file_info, args=(self,), kwargs={'args':args})
#         p.start()
#         if join == True:
#             p.join()
            
#     def forces2pairs(self, args='', join=False):
#         if args == '-h':
#             os.system('oat forces2pairs -h')
#             return None
#         def run_forces2pairs(self, args=''):
#             start_dir = os.getcwd()
#             os.chdir(self.sim.sim_dir)
#             os.system(f'oat forces2pairs {self.sim.sim_files.traj} {args}')
#             os.chdir(start_dir)
#         p = mp.Process(target=run_forces2pairs, args=(self,), kwargs={'args':args})
#         p.start()
#         if join == True:
#             p.join()
            
#     def generate_force(self, args='', join=False):
#         if args == '-h':
#             os.system('oat generate_force -h')
#             return None
#         def run_generate_force(self, args=''):
#             start_dir = os.getcwd()
#             os.chdir(self.sim.sim_dir)
#             os.system(f'oat generate_force {self.sim.sim_files.traj} {args}')
#             os.chdir(start_dir)
#         p = mp.Process(target=run_generate_force, args=(self,), kwargs={'args':args})
#         p.start()
#         if join == True:
#             p.join()
            
    def mean(self, traj='trajectory.dat', args='', join=False):
        if args == '-h':
            os.system('oat mean -h')
            return None
        def run_mean(self, traj, args=''):
            start_dir = os.getcwd()
            os.chdir(self.sim.sim_dir)
            os.system(f'oat mean {traj} {args}')
            os.chdir(start_dir)
        p = mp.Process(target=run_mean, args=(self, traj,), kwargs={'args':args})
        p.start()
        if join == True:
            p.join()
            
    def minify(self, traj='trajectory.dat', outfile='mini_trajectory.dat', args='', join=False):
        if args == '-h':
            os.system('oat minify -h')
            return None
        def run_minify(self, traj, outfile, args=''):
            start_dir = os.getcwd()
            os.chdir(self.sim.sim_dir)
            os.system(f'oat minify {traj} {outfile} {args}')
            os.chdir(start_dir)
        p = mp.Process(target=run_minify, args=(self, traj, outfile,), kwargs={'args':args})
        p.start()
        if join == True:
            p.join()
            
#     def multidimensional_scaling_mean(self, args='', join=False):
#         if args == '-h':
#             os.system('oat multidimensional_scaling_mean -h')
#             return None
#         def run_multidimensional_scaling_mean(self, args=''):
#             start_dir = os.getcwd()
#             os.chdir(self.sim.sim_dir)
#             os.system(f'oat multidimensional_scaling_mean {self.sim.sim_files.traj} {args}')
#             os.chdir(start_dir)
#         p = mp.Process(target=run_multidimensional_scaling_mean, args=(self,), kwargs={'args':args})
#         p.start()
#         if join == True:
#             p.join()
            
#     def output_bonds(self, args='', join=False):
#         if args == '-h':
#             os.system('oat output_bonds -h')
#             return None
#         def run_output_bonds(self, args=''):
#             start_dir = os.getcwd()
#             os.chdir(self.sim.sim_dir)
#             os.system(f'oat output_bonds {self.sim.sim_files.traj} {args}')
#             os.chdir(start_dir)
#         p = mp.Process(target=run_output_bonds, args=(self,), kwargs={'args':args})
#         p.start()
#         if join == True:
#             p.join()
            
    def oxDNA_PDB(self, configuration='mean.dat', direction='35', pdbfiles='', args='', join=False):
        if args == '-h':
            os.system('oat oxDNA_PDB -h')
            return None
        def run_oxDNA_PDB(self, topology, configuration, direction, pdbfiles, args=''):
            start_dir = os.getcwd()
            os.chdir(self.sim.sim_dir)
            os.system(f'oat oxDNA_PDB {topology} {configuration} {direction} {pdbfiles} {args}')
            os.chdir(start_dir)
        p = mp.Process(target=run_oxDNA_PDB, args=(self, self.sim.sim_files.top, configuration, direction, pdbfiles), kwargs={'args':args})
        p.start()
        if join == True:
            p.join()
            
    def pca(self, meanfile='mean.dat', outfile='pca.json', args='', join=False):
        if args == '-h':
            os.system('oat pca -h')
            return None
        def run_pca(self, meanfile, outfile, args=''):
            start_dir = os.getcwd()
            os.chdir(self.sim.sim_dir)
            os.system(f'oat pca {self.sim.sim_files.traj} {meanfile} {outfile} {args}')
            os.chdir(start_dir)
        p = mp.Process(target=run_pca, args=(self, meanfile, outfile,), kwargs={'args':args})
        p.start()
        if join == True:
            p.join()

    def conformational_entropy(self, traj='trajectory.dat', meanfile='mean.dat', outfile='conformational_entropy.json', args='', join=False):
        if args == '-h':
            os.system('oat pca -h')
            return None
        def run_conformational_entropy(self,traj, meanfile, outfile, args=''):
            start_dir = os.getcwd()
            os.chdir(self.sim.sim_dir)
            os.system(f'oat conformational_entropy {traj} {meanfile} {outfile} {args}')
            os.chdir(start_dir)
        p = mp.Process(target=run_conformational_entropy, args=(self,traj, meanfile, outfile,), kwargs={'args':args})
        p.start()
        if join == True:
            p.join()
            
#     def persistence_length(self, args='', join=False):
#         if args == '-h':
#             os.system('oat persistence_length -h')
#             return None
#         def run_persistence_length(self, args=''):
#             start_dir = os.getcwd()
#             os.chdir(self.sim.sim_dir)
#             os.system(f'oat persistence_length {self.sim.sim_files.traj} {args}')
#             os.chdir(start_dir)
#         p = mp.Process(target=run_persistence_length, args=(self,), kwargs={'args':args})
#         p.start()
#         if join == True:
#             p.join()
            
#     def plot_energy(self, args='', join=False):
#         if args == '-h':
#             os.system('oat plot_energy -h')
#             return None
#         def run_plot_energy(self, args=''):
#             start_dir = os.getcwd()
#             os.chdir(self.sim.sim_dir)
#             os.system(f'oat plot_energy {self.sim.sim_files.traj} {args}')
#             os.chdir(start_dir)
#         p = mp.Process(target=run_plot_energy, args=(self,), kwargs={'args':args})
#         p.start()
#         if join == True:
#             p.join()
            
    def subset_trajectory(self, args='', join=False):
        if args == '-h':
            os.system('oat subset_trajectory -h')
            return None
        def run_subset_trajectory(self, args=''):
            start_dir = os.getcwd()
            os.chdir(self.sim.sim_dir)
            os.system(f'oat subset_trajectory {self.sim.sim_files.traj} {self.sim.sim_files.top} {args}')
            os.chdir(start_dir)
        p = mp.Process(target=run_subset_trajectory, args=(self,), kwargs={'args':args})
        p.start()
        if join == True:
            p.join()
            
#     def superimpose(self, args='', join=False):
#         if args == '-h':
#             os.system('oat superimpose -h')
#             return None
#         def run_superimpose(self, args=''):
#             start_dir = os.getcwd()
#             os.chdir(self.sim.sim_dir)
#             os.system(f'oat superimpose {self.sim.sim_files.traj} {args}')
#             os.chdir(start_dir)
#         p = mp.Process(target=run_superimpose, args=(self,), kwargs={'args':args})
#         p.start()
#         if join == True:
#             p.join()  
    def com_distance(self, base_list_file_1=None, base_list_file_2=None, base_list_1=None, base_list_2=None, args='', join=False):
        if args == '-h':
            os.system('oat com_distance -h')
            return None
        
        def build_space_sep_base_list(comma_sep_indexes, filename=None):
            space_seperated = comma_sep_indexes.replace(',', ' ')
            
            base_filename = 'base_list_'
            counter = 0
            while os.path.exists(os.path.join(self.sim.sim_dir, f"{base_filename}{counter}.txt")):
                counter += 1
            print(f"{base_filename}{counter}.txt")
            filename = os.path.join(self.sim.sim_dir, f"{base_filename}{counter}.txt")
            with open(filename, 'w') as f:
                f.write(space_seperated)
            # print(filename)
            return filename
        
        def run_com_distance(self, base_list_file_1, base_list_file_2, args=''):
            start_dir = os.getcwd()
            os.chdir(self.sim.sim_dir)
            os.system(f'oat com_distance -i {self.sim.sim_files.traj} {base_list_file_1} {base_list_file_2} {args}')
            os.chdir(start_dir)
        
        if (base_list_file_1 is None) and (base_list_file_2 is None):
            base_list_file_1 = build_space_sep_base_list(base_list_1)
            base_list_file_2 = build_space_sep_base_list(base_list_2)    
            
        p = mp.Process(target=run_com_distance, args=(self, base_list_file_1, base_list_file_2), kwargs={'args':args})
        p.start()
        if join == True:
            p.join()

        
class Analysis:
    """ Methods used to interface with oxDNA simulation in jupyter notebook (currently in work)"""
    def __init__(self, simulation):
        """ Set attributes to know all files in sim_dir and the input_parameters"""
        self.sim = simulation
        self.sim_files = simulation.sim_files
        
    def get_init_conf(self):
        """ Returns inital topology and dat file paths, as well as x,y,z info of the conf."""
        self.sim_files.parse_current_files()
        ti, di = describe(self.sim_files.top,
                          self.sim_files.dat)
        return (ti, di), get_confs(ti, di, 0, 1)[0]
    
    def get_last_conf(self):
        """ Returns last topology and dat file paths, as well as x,y,z info of the conf."""
        self.sim_files.parse_current_files()
        ti, di = describe(self.sim_files.top,
                          self.sim_files.last_conf)
        return (ti,di), get_confs(ti, di, 0,1)[0]
    
    def view_init(self):
        """ Interactivly view inital oxDNA conf in jupyter notebook."""
        (ti,di), conf = self.get_init_conf()        
        oxdna_conf(ti, conf)
        sleep(2.5)
                          
    def view_last(self):
        """ Interactivly view last oxDNA conf in jupyter notebook."""
        self.sim_files.parse_current_files()
        try:
            (ti,di), conf = self.get_last_conf()
            oxdna_conf(ti, conf)
        except:
            raise Exception('No last conf file avalible')
        sleep(2.5)
    
    def get_conf_count(self):
        """ Returns the number of confs in trajectory file."""
        self.sim_files.parse_current_files()
        ti,di = describe(self.sim_files.top,
                         self.sim_files.traj)
        return len(di.idxs)
    
    def get_conf(self, id:int):
        """ Returns x,y,z (and other) info of specified conf."""
        self.sim_files.parse_current_files()
        ti,di = describe(self.sim_files.top,
                         self.sim_files.traj)
        l = len(di.idxs)
        if(id < l):
            return (ti,di), get_confs(ti,di, id, 1)[0]
        else:
            raise Exception("You requested a conf out of bounds.")
    
    def current_step(self):
        """ Returns the time-step of the most recently save oxDNA conf."""
        n_confs = float(self.get_conf_count())
        steps_per_conf = float(self.sim.input.input["print_conf_interval"])
        return n_confs * steps_per_conf
    
    def view_conf(self, id:int):
        """ Interactivly view oxDNA conf in jupyter notebook."""
        (ti,di), conf = self.get_conf(id)
        oxdna_conf(ti, conf)
        sleep(2.5)

    def plot_energy(self, fig=None):
        """ Plot energy of oxDNA simulation."""
        try:
            self.sim_files.parse_current_files()
            df = pd.read_csv(self.sim_files.energy, delimiter="\s+",names=['time', 'U','P','K'])
            dt = float(self.sim.input.input["dt"])
            steps = float(self.sim.input.input["steps"])
            # make sure our figure is bigger
            if fig is None:
                plt.figure(figsize=(15,3)) 
            # plot the energy
            plt.plot(df.time/dt,df.U)
            plt.ylabel("Energy")
            plt.xlabel("Steps")
        except:
            raise Exception('No energy file avalible')
            # and the line indicating the complete run
            #plt.ylim([-2,0])
            #plt.plot([steps,steps],[0,-2], color="r")     
    
    def plot_observable(self, observable, sliding_window=False, fig=True):
        file_name = observable['output']['name']
        conf_interval = float(observable['output']['print_every'])
        df = pd.read_csv(f"{self.sim.sim_dir}/{file_name}", header=None)
        if sliding_window is not False:
            df = df.rolling(window=sliding_window).sum().dropna().div(sliding_window)
        df = np.concatenate(np.array(df))
        sim_conf_times = np.linspace(0, conf_interval * len(df), num=len(df))
        if fig is True:
            plt.figure(figsize=(15,3)) 
        plt.xlabel('steps')
        plt.ylabel(f'{os.path.splitext(file_name)[0]} (sim units)')
        plt.plot(sim_conf_times, df, label=self.sim.sim_dir.split("/")[-1])

    def hist_observable(self, observable, bins=10, fig=True):
        file_name = observable['output']['name']
        conf_interval = float(observable['output']['print_every'])
        df = pd.read_csv(f"{self.sim.sim_dir}/{file_name}", header=None)
        df = np.concatenate(np.array(df))
        sim_conf_times = np.linspace(0, conf_interval * len(df), num=len(df))
        if fig is True:
            plt.figure(figsize=(15,3)) 
        plt.xlabel(f'{os.path.splitext(file_name)[0]} (sim units)')
        plt.ylabel(f'Probablity')
        H, bins = np.histogram(df, density=True, bins=bins)
        H = H * (bins[1] - bins[0])
        plt.plot(bins[:-1], H, label=self.sim.sim_dir.split("/")[-1])
            
        
    #Unstable
    def view_traj(self,  init = 0, op=None):
        print('This feature is highly unstable and will crash your kernel if you scroll through confs too fast')
        # get the initial conf and the reference to the trajectory 
        (ti,di), cur_conf = self.get_conf(init)
        
        slider = widgets.IntSlider(
            min = 0,
            max = len(di.idxs),
            step=1,
            description="Select:",
            value=init
        )
        
        output = widgets.Output()
        if op:
            min_v,max_v = np.min(op), np.max(op)
        
        def handle(obj=None):
            conf= get_confs(ti,di,slider.value,1)[0]
            with output:
                output.clear_output()
                if op:
                    # make sure our figure is bigger
                    plt.figure(figsize=(15,3)) 
                    plt.plot(op)
                    print(init)
                    plt.plot([slider.value,slider.value],[min_v, max_v], color="r")
                    plt.show()
                oxdna_conf(ti,conf)
                
        slider.observe(handle)
        display(slider,output)
        handle(None)
    
       
    
    def get_up_down(self, x_max:float, com_dist_file:str, pos_file:str):
        key_names = ['a', 'b', 'c', 'p', 'va', 'vb', 'vc', 'vp']
        def process_pos_file(pos_file:str , key_names:list) -> dict:
            cms_dict = {}
            with open(pos_file, 'r') as f:
                pos = f.readlines()
                pos = [line.strip().split(' ') for line in pos]
                for idx,string in enumerate(key_names):
                    cms = np.transpose(pos)[idx]
                    cms = [np.array(line.split(','), dtype=np.float64) for line in cms]
                    cms_dict[string] = np.array(cms)
            return cms_dict
        
        def point_in_triangle(a, b, c, p):
            u = b - a
            v = c - a
            n = np.cross(u,v)
            w = p - a
            gamma = (np.dot(np.cross(u,w), n)) / np.dot(n,n)
            beta = (np.dot(np.cross(w,v), n)) / np.dot(n,n)
            alpha = 1 - gamma - beta
            return ((-1 <= alpha) and (alpha <= 1) and (-1 <= beta)  and (beta  <= 1) and (-1 <= gamma) and (gamma <= 1))
        
        def point_over_plane(a, b, c, p):
            u = c - a
            v = b - a
            cp = np.cross(u,v)
            va, vb, vc = cp
            d = np.dot(cp, c)
            plane = np.array([va, vb, vc, d])
            point = np.array([p[0], p[1], p[2], 1])
            result = np.dot(plane, point)
            return True if result > 0 else False
        
        def up_down(x_max:float, com_dist_file:str, pos_file:str) -> list:
            with open(com_dist_file, 'r') as f:
                com_dist = f.readlines()
            com_dist = [line.strip() for line in com_dist]
            com_dist = list(map(float, com_dist)) 
            cms_list = process_pos_file(pos_file, key_names)
            up_or_down = [point_in_triangle(a, b, c, p) for (a,b,c,p) in zip(cms_list['va'],cms_list['vb'],cms_list['vc'],cms_list['vp'])]
            over_or_under = [point_over_plane(a, b, c, p) for (a,b,c,p) in zip(cms_list['va'],cms_list['vb'],cms_list['vc'],cms_list['vp'])]
            
            # true_up_down = []
            # # print(up_or_down)
            # # print(over_or_under)
            # new_coms = []
            # for com, u_d, o_u in zip(com_dist, up_or_down, over_or_under):
            #     if u_d != o_u:
            #         if abs(com) > (x_max * 0.75):
            #             if u_d == 0:
            #                 new_coms.append(-com)
            #             else:
            #                 new_coms.append(com)      
            #         else:
            #             if o_u == 0:
            #                 new_coms.append(-com)
            #             else:
            #                 new_coms.append(com)   
            #     else:
            #         if o_u == 0:
            #             new_coms.append(-com)
            #         else:
            #             new_coms.append(com) 
            # com_dist = new_coms       
            
            com_dist = [-state if direction == 0 else state for state, direction in zip(com_dist, over_or_under)]
            
            # if np.mean(com_dist) > :
            #     com_dist = [dist for dist in com_dist if (np.sign(dist) == np.sign(np.mean(com_dist)))]
            # if (abs(max(com_dist) + min(com_dist)) < 2) :
            #     print(np.mean(com_dist))
            #     com_dist = [dist for dist in com_dist if (np.sign(dist) == np.sign(np.mean(com_dist)))]
            
            com_dist = [x_max - state if state > 0 else -x_max - state for state in com_dist]
            # if max(abs(max(com_dist)),  abs(min(com_dist))) > 15:
            #     com_dist = [dist if (np.sign(dist) == np.sign(np.mean(com_dist))) else -dist for dist in com_dist ]
                
#             if max(abs(max(com_dist)),  abs(min(com_dist))) > 15:
#                 com_dist = [abs(dist) if (np.sign(dist) == -1) else dist for dist in com_dist]
            
            com_dist = [np.round(val, 4) for val in com_dist]
            return com_dist
        return(up_down(x_max, com_dist_file, pos_file))
    
    def view_cms_obs(self, xmax, print_every, sliding_window=False, fig=True): 
        self.sim_files.parse_current_files()
        new_com_vals = self.get_up_down(xmax, self.sim_files.com_distance, self.sim_files.cms_positions)
        conf_interval = float(print_every)
        df = pd.DataFrame(new_com_vals)
        if sliding_window is not False:
            df = df.rolling(window=sliding_window).sum().dropna().div(sliding_window)
        df = np.concatenate(np.array(df))
        sim_conf_times = np.linspace(0, conf_interval * len(df), num=len(df))
        if fig is True:
            plt.figure(figsize=(15,3)) 
        plt.xlabel('steps')
        plt.ylabel(f'End-to-End Distance (sim units)')
        plt.plot(sim_conf_times, df, label=self.sim.sim_dir.split("/")[-1])
    
    def hist_cms_obs(self, xmax, print_every, bins=10, fig=True):
        new_com_vals = self.get_up_down(xmax, self.sim_files.com_distance, self.sim_files.cms_positions)
        conf_interval = float(print_every)
        df = pd.DataFrame(new_com_vals)
        df = np.concatenate(np.array(df))
        sim_conf_times = np.linspace(0, conf_interval * len(df), num=len(df))
        if fig is True:
            plt.figure(figsize=(15,3)) 
        plt.xlabel(f'End-to-End Distance (sim units)')
        plt.ylabel(f'Probablity')
        H, bins = np.histogram(df, density=True, bins=bins)
        H = H * (bins[1] - bins[0])
        plt.plot(bins[:-1], H, label=self.sim.sim_dir.split("/")[-1])

   

class Observable:
    """ Currently implemented observables for this oxDNA wrapper."""
    @staticmethod
    def distance(particle_1=None, particle_2=None, PBC=None,print_every=None, name=None):
        return({
            "output": {
                "print_every": print_every,
                "name": name,
                "cols": [
                    {
                        "type": "distance",
                        "particle_1": particle_1,
                        "particle_2": particle_2,
                        "PBC": PBC
                    }
                ]
            }
        })
    
    @staticmethod 
    def hb_list(print_every=None, name=None, only_count=None):       
        return({
            "output": {
                "print_every": print_every,
                "name": name,
                "cols": [
                    {
                        "type": "hb_list",
                        "order_parameters_file": "hb_list.txt",
                        "only_count": only_count
                    }
                ]
            }
        })
    
    @staticmethod 
    def particle_position(particle_id=None, orientation=None, absolute=None, print_every=None, name=None):
        return({
            "output": {
                "print_every": print_every,
                "name": name,
                "cols": [
                    {
                        "type": "particle_position",
                        "particle_id": particle_id,
                        "orientation": orientation,
                        "absolute": absolute
                    }
                ]
            }
        })
              
        
class Force:
    """ Currently implemented external forces for this oxDNA wrapper."""
    @staticmethod
    def morse(particle=None, ref_particle=None, a=None, D=None, r0=None, PBC=None):
        return({"force":{
                "type":'morse',
                "particle": f'{particle}',
                "ref_particle": f'{ref_particle}',
                "a": f'{a}',
                "D": f'{D}',
                "r0": f'{r0}',
                "PBC": f'{PBC}'
                        }
        })
    
    @staticmethod
    def skew_force(particle=None, ref_particle=None, stdev=None, r0=None, shape=None, PBC=None):
        return({"force":{
                "type":'skew_trap',
                "particle": f'{particle}',
                "ref_particle": f'{ref_particle}',
                "stdev": f'{stdev}',
                "r0": f'{r0}',
                "shape": f'{shape}',
                "PBC": f'{PBC}'
                        }
        })
    
    @staticmethod
    def com_force(com_list=None, ref_list=None, stiff=None, r0=None, PBC=None, rate=None):
        return({"force":{
                "type":'com',
                "com_list": f'{com_list}',
                "ref_list": f'{ref_list}',
                "stiff": f'{stiff}',
                "r0": f'{r0}',
                "PBC": f'{PBC}',
                "rate": f'{rate}'
                        }
        })
    
    @staticmethod
    def mutual_trap(particle=None, ref_particle=None, stiff=None, r0=None, PBC=None):
        """
        A spring force that pulls a particle towards the position of another particle
    
        Parameters:
            particle (int): the particle that the force acts upon
            ref_particle (int): the particle that the particle will be pulled towards
            stiff (float): the force constant of the spring (in simulation units)
            r0 (float): the equlibrium distance of the spring
            PBC (bool): does the force calculation take PBC into account (almost always 1)
        """
        return({
            "type" : "mutual_trap",
            "particle" : particle,
            "ref_particle" : ref_particle,
            "stiff" : stiff, 
            "r0" : r0,
            "PBC" : PBC
        })
    
        
    @staticmethod
    def string(particle, f0, rate, direction):
        """
        A linear force along a vector
    
        Parameters:
            particle (int): the particle that the force acts upon
            f0 (float): the initial strength of the force at t=0 (in simulation units)
            rate (float or SN string): growing rate of the force (simulation units/timestep)
            dir ([float, float, float]): the direction of the force
        """
        return({
            "type" : "string",
            "particle" : particle, 
            "f0" : f0, 
            "rate" : rate, 
            "dir" : direction 
        })
    
        
    @staticmethod
    def harmonic_trap(particle, pos0, stiff, rate, direction):
        """
        A linear potential well that traps a particle
    
        Parameters:
            particle (int): the particle that the force acts upon
            pos0 ([float, float, float]): the position of the trap at t=0
            stiff (float): the stiffness of the trap (force = stiff * dx)
            rate (float): the velocity of the trap (simulation units/time step)
            direction ([float, float, float]): the direction of movement of the trap
        """
        return({
            "type" : "trap",
            "particle" : particle, 
            "pos0" : pos0,
            "rate" : rate,
            "dir" : direction
        })
    
        
    @staticmethod
    def rotating_harmonic_trap(particle, stiff, rate, base, pos0, center, axis, mask):
        """
        A harmonic trap that rotates in space with constant angular velocity
    
        Parameters:
            particle (int): the particle that the force acts upon
            pos0 ([float, float, float]): the position of the trap at t=0
            stiff (float): the stiffness of the trap (force = stiff * dx)
            rate (float): the angular velocity of the trap (simulation units/time step)
            base (float): initial phase of the trap
            axis ([float, float, float]): the rotation axis of the trap
            mask([float, float, float]): the masking vector of the trap (force vector is element-wise multiplied by mask)
        """
        return({
            "type" : "twist", 
            "particle" : particle,
            "stiff" : stiff,
            "rate" : rate,
            "base" : base,
            "pos0" : pos0,
            "center" : center,
            "axis" : axis,
            "mask" : mask
        })
    
        
    @staticmethod
    def repulsion_plane(particle, stiff, direction, position):
        """
        A plane that forces the affected particle to stay on one side.
    
        Parameters:
            particle (int): the particle that the force acts upon.  -1 will act on whole system.
            stiff (float): the stiffness of the trap (force = stiff * distance below plane)
            dir ([float, float, float]): the normal vecor to the plane
            position(float): position of the plane (plane is d0*x + d1*y + d2*z + position = 0)
        """
        return({
            "type" : "repulsion_plane",
            "particle" : particle,
            "stiff" : stiff,
            "dir" : direction,
            "position" : position
        })
    
        
    @staticmethod
    def repulsion_sphere(particle, center, stiff, r0, rate=1):
        """
        A sphere that encloses the particle
        
        Parameters:
            particle (int): the particle that the force acts upon
            center ([float, float, float]): the center of the sphere
            stiff (float): stiffness of trap
            r0 (float): radius of sphere at t=0
            rate (float): the sphere's radius changes to r = r0 + rate*t
        """
        return({
            "type" : "sphere",
            "center" : center,
            "stiff" : stiff,
            "r0" : r0,
            "rate" : rate
        })


              
class SimFiles:
    """ Parse the current files present in simulation directory"""
    def __init__(self, sim_dir):
        self.sim_dir = sim_dir
        if os.path.exists(self.sim_dir):
            self.file_list = os.listdir(self.sim_dir)
            self.parse_current_files()

    # def __getattr__(self, name):
    #     # Parse the files every time an attribute is accessed
    #     self.parse_current_files()
    #     # Now try getting the attribute again
    #     try:
    #         return super().__getattribute__(name)
    #     except AttributeError:
    #         raise AttributeError(f"'SimFiles' object has no attribute '{name}'")

            
    def parse_current_files(self):
        if os.path.exists(self.sim_dir):
            self.file_list = os.listdir(self.sim_dir)
        else:
            print('Simulation directory does not exsist')
            return None
        for file in self.file_list:
            if not file.endswith('pyidx'):
                if file == 'trajectory.dat':
                    self.traj = os.path.abspath(os.path.join(self.sim_dir, file))
                elif file == 'last_conf.dat':
                    self.last_conf = os.path.abspath(os.path.join(self.sim_dir, file))
                elif (file.endswith(('.dat'))) and not (file.endswith(('energy.dat'))) and not (file.endswith(('trajectory.dat'))) and not (file.endswith(('error_conf.dat'))):
                    self.dat = os.path.abspath(os.path.join(self.sim_dir, file))
                elif (file.endswith(('.top'))):
                    self.top = os.path.abspath(os.path.join(self.sim_dir, file))
                elif file == 'forces.json':
                    self.force = os.path.abspath(os.path.join(self.sim_dir, file))
                elif file == 'input':
                    self.input = os.path.abspath(os.path.join(self.sim_dir, file))
                elif file == 'input.json':
                    self.input_js = os.path.abspath(os.path.join(self.sim_dir, file))
                elif file == 'observables.json':
                    self.observables = os.path.abspath(os.path.join(self.sim_dir, file))
                elif file == 'run.sh':
                    self.run_file = os.path.abspath(os.path.join(self.sim_dir, file))
                elif (file.startswith(('slurm'))):
                    self.run_file = os.path.abspath(os.path.join(self.sim_dir, file))
                elif 'energy' in file:
                    self.energy = os.path.abspath(os.path.join(self.sim_dir, file))
                elif 'com_distance' in file:
                    self.com_distance = os.path.abspath(os.path.join(self.sim_dir, file))
                elif 'cms_positions' in file:
                    self.cms_positions = os.path.abspath(os.path.join(self.sim_dir, file))
                elif 'par' in file:
                    self.par = os.path.abspath(os.path.join(self.sim_dir, file))
<|MERGE_RESOLUTION|>--- conflicted
+++ resolved
@@ -16,14 +16,11 @@
 import timeit
 import subprocess as sp
 import traceback
-<<<<<<< HEAD
 import re
 import time
 import queue
 
-# import cupy
-=======
->>>>>>> 41665127
+
 
 class Simulation:
     """
