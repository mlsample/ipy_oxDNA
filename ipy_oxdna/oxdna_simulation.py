from __future__ import annotations

from pathlib import Path
from typing import Any, Union, IO
import os
import numpy as np
import shutil
from json import dumps, loads, dump, load
import oxpy
import multiprocessing as mp
import py
from oxDNA_analysis_tools.UTILS.oxview import oxdna_conf, from_path
from oxDNA_analysis_tools.UTILS.RyeReader import describe, get_confs
import ipywidgets as widgets
from IPython.display import display, IFrame
import pandas as pd
import matplotlib.pyplot as plt
from time import sleep
import nvidia_smi
import timeit
import subprocess as sp
import traceback
import re
import time
import queue
import json
import signal


# import cupy

class Simulation:
    file_dir: Path
    sim_dir: Path
    sim_files: SimFiles
    build_sim: BuildSimulation
    input: Input
    analysis: Analysis
    protein: Protein
    oxpy_run: OxpyRun
    oat: OxdnaAnalysisTools

    """
    Used to interactivly interface and run an oxDNA simulation.
    
    Parameters:
        file_dir (str): Path to directory containing inital oxDNA dat and top files.
        
        sim_dir (str): Path to directory where a simulation will be run using inital files.
    """

    def __init__(self,
                 file_dir: Union[str, Path],
                 sim_dir: Union[str, Path, None] = None,
                 input_file_params: dict = {} ):
        """
        Instance lower level class objects used to compose the Simulation class features.
        """

        # handle alternate param types for file_dir
        if isinstance(file_dir, Path):
            self.file_dir = file_dir
        elif isinstance(file_dir, str):
            self.file_dir = Path(file_dir)
        else:
            raise ValueError(f"Invalid type {type(file_dir)} for parameter file_dir")
<<<<<<< HEAD
=======
        if not self.file_dir.exists():
            raise Exception(f"No such directory {str(file_dir)}")
>>>>>>> 758729fd
        # handle alternate param types for sim_dir
        if sim_dir is None:   # if no sim dir is provided, use file dir
            self.sim_dir = self.file_dir
        elif isinstance(sim_dir, str):
            self.sim_dir = Path(sim_dir)
        elif isinstance(sim_dir, Path):
            self.sim_dir = sim_dir
        else:
            raise ValueError(f"Invalid type {type(sim_dir)} for parameter sim_dir")
        # tolerate sim_dir not existing, we can create it later

        self.sim_files = SimFiles(self)
        self.build_sim = BuildSimulation(self)
        self.input = Input(self)
        self.analysis = Analysis(self)
        self.protein = Protein(self)
        self.oxpy_run = OxpyRun(self)
        self.oat = OxdnaAnalysisTools(self)

    def build(self, clean_build=False):
        """
        Build dat, top, and input files in simulation directory.
        
        Parameters:
            clean_build (bool): If sim_dir already exsists, remove it and then rebuild sim_dir
        """
        if os.path.exists(self.sim_dir):
            # print(f'Exisisting simulation files in {self.sim_dir.split("/")[-1]}')
            if clean_build == True:
                # TODO: support for non-cli contexts
                answer = input('Are you sure you want to delete all simulation files? '
                               'Type y/yes to continue or anything else to return (use clean_build=str(force) to skip this message)')
                if (answer == 'y') or (answer == 'yes'):
                    shutil.rmtree(f'{self.sim_dir}/')
                    self.build_sim.force_cache = None
                else:
                    print('Remove optional argument clean_build and rerun to continue')
                    return None
            elif clean_build == 'force':
                shutil.rmtree(self.sim_dir)
                self.build_sim.force_cache = None
            elif clean_build == False:
                print(
                    'The simulation directory already exists, if you wish to write over the directory set clean_build=force')
                return None
        self.build_sim.build_sim_dir()
        self.build_sim.build_dat_top()
        self.build_sim.build_input()

        self.sim_files.parse_current_files()

    def input_file(self, parameters):
        """
        Modify the parameters of the oxDNA input file, all parameters are avalible at https://lorenzo-rovigatti.github.io/oxDNA/input.html
        
        Parameters:
            parameters (dict): dictonary of oxDNA input file parameters
        """
        self.input.modify_input(parameters)

    def add_protein_par(self):
        """
        Add a parfile from file_dir to sim_dir and add file name to input file
        """
        self.build_sim.build_par()
        self.protein.par_input()

    def add_force_file(self):
        """
        Add a external force file from file_dir to sim_dir and add file name to input
        """
        self.build_sim.get_force_file()
        self.build_sim.build_force_from_file()
        self.input_file({'external_forces': '1'})

    def add_force(self, force_js):
        """
        Add an external force to the simulation.
        
        Parameters:
            force_js (Force): A force object, essentially a dictonary, specifying the external force parameters.
        """
        if not os.path.exists(os.path.join(self.sim_dir, "forces.json")):
            self.input_file({'external_forces': '1'})
        self.build_sim.build_force(force_js)

    def add_observable(self, observable_js):
        """
        Add an observable that will be saved as a text file to the simulation.
        
        Parameters:
            observable_js (Observable): A observable object, essentially a dictonary, specifying the observable parameters.
        """
        if not os.path.exists(os.path.join(self.sim_dir, "observables.json")):
            self.input_file({'observables_file': 'observables.json'})
        self.build_sim.build_observable(observable_js)

    def slurm_run(self, run_file, job_name='oxDNA'):
        """
        Write a provided sbatch run file to the simulation directory.
        
        Parameters:
            run_file (str): Path to the provided sbatch run file.
            job_name (str): Name of the sbatch job.
        """
        self.sim_files.run_file = os.path.abspath(os.path.join(self.sim_dir, run_file))
        self.slurm_run = SlurmRun(self.sim_dir, run_file, job_name)

    def sequence_dependant(self):
        """ Add a sequence dependant file to simulation directory and modify input file to use it."""
        int_type = self.input.input['interaction_type']

        if (int_type == 'DNA') or (int_type == 'DNA2'):
            self.input_file({'use_average_seq': 'no', 'seq_dep_file': 'oxDNA2_sequence_dependent_parameters.txt'})

        if (int_type == 'RNA') or (int_type == 'RNA2'):
            self.input_file({'use_average_seq': 'no', 'seq_dep_file': 'rna_sequence_dependent_parameters.txt'})

        if int_type == 'NA':
            self.input_file({'use_average_seq': 'no',
                             'seq_dep_file_DNA': 'oxDNA2_sequence_dependent_parameters.txt',
                             'seq_dep_file_RNA': 'rna_sequence_dependent_parameters.txt',
                             'seq_dep_file_NA': 'NA_sequence_dependent_parameters.txt'
                             })

        SequenceDependant(self)


class GenerateReplicas:
    """
    Methods to generate multisystem replicas
    """

    systems: Any
    n_replicas_per_system: int
    file_dir_list: list[str]
    sim_dir_list: list[str]
    sim_list: list[Simulation]
    queue_of_sims: queue.Queue

    # TODO: init

    def multisystem_replica(self,
                            systems,
                            n_replicas_per_system,
                            file_dir_list,
                            sim_dir_list):
        """
        Create simulation replicas, with across multiple systems with diffrent inital files
        
        Parameters:
            systems (list): List of strings, where the strings are the name of the directory which will hold the inital files
            n_replicas_per_system (int): number of replicas to make per system
            file_dir_list (list): List of strings with path to intial files
            sim_dir_list (list): List of simulation directory paths
        """
        self.systems = systems
        self.n_replicas_per_system = n_replicas_per_system
        self.file_dir_list = file_dir_list
        self.sim_dir_list = sim_dir_list

        replicas = range(n_replicas_per_system)
        sim_rep_list = []
        for sys in sim_dir_list:
            for rep in replicas:
                sim_rep_list.append(f'{sys}_{rep}')
        q1 = queue.Queue()
        for sys in sim_rep_list:
            q1.put(sys)
        sim_list = []

        for file_dir in file_dir_list:
            for _ in range(len(replicas)):
                sim_dir = q1.get()
                sim_list.append(Simulation(file_dir, sim_dir))
        q2 = queue.Queue()
        for sim in sim_list:
            q2.put(sim)

        self.sim_list = sim_list
        self.queue_of_sims = q2

    def concat_single_system_traj(self, system, concat_dir='concat_dir') -> tuple[list[str], str]:
        "Concatenate the trajectory of multiple replicas"
        system_index = self.systems.index(system)

        start_index = self.n_replicas_per_system * system_index
        end_index = start_index + self.n_replicas_per_system

        system_specific_sim_list = self.sim_list[start_index:end_index]
        sim_list_file_dir = [str(sim.file_dir) for sim in system_specific_sim_list]
        sim_list_sim_dir = [sim.sim_dir for sim in system_specific_sim_list]
        concat_dir = os.path.abspath(os.path.join(sim_list_file_dir[0], concat_dir))
        if not os.path.exists(concat_dir):
            os.mkdir(concat_dir)

        with open(f'{concat_dir}/trajectory.dat', 'wb') as outfile:
            for f in sim_list_sim_dir:
                with open(f'{f}/trajectory.dat', 'rb') as infile:
                    outfile.write(infile.read())
        shutil.copyfile(system_specific_sim_list[0].sim_files.top, concat_dir + '/concat.top')
        return sim_list_file_dir, concat_dir

    def concat_all_system_traj(self):
        "Concatenate the trajectory of multiple replicas for each system"
        self.concat_sim_dirs = []
        self.concat_file_dirs = []
        for system in self.systems:
            file_dir, concat_dir = self.concat_single_system_traj(system)
            self.concat_sim_dirs.append(concat_dir)
            self.concat_file_dirs.append(file_dir)


class Protein:
    "Methods used to enable anm simulations with proteins"

    def __init__(self, sim):
        self.sim = sim

    def par_input(self):
        self.sim.input_file({
            'interaction_type': 'DNANM',
            'parfile': self.sim.build_sim.par
        })


class BuildSimulation:
    sim: Simulation
    file_dir: str
    sim_dir: str
    force: Force
    force_cache: Any
    top: str
    dat: str
    par: Any
    force_file: str
    is_file: bool
    """ Methods used to create/build oxDNA simulations."""

    def __init__(self, sim):
        """ Initalize access to simulation information"""
        self.sim = sim
        self.force = Force()
        self.force_cache = None

    def get_last_conf_top(self):
        """Set attributes containing the name of the inital conf (dat file) and topology"""
        conf_top = os.listdir(self.sim.file_dir)
        self.top = [file for file in conf_top if (file.endswith('.top'))][0]
        try:
            last_conf = [file for file in conf_top
                         if (file.startswith('last_conf')) and (not (file.endswith('pyidx')))][0]
        except IndexError:
            last_conf = [file for file in conf_top if
                         file.endswith('.dat') and not file.endswith('energy.dat') and not
                             file.endswith('trajectory.dat') and not file.endswith(('error_conf.dat'))][0]
        self.dat = last_conf

    def build_sim_dir(self):
        """Make the simulation directory"""
        if not os.path.exists(self.sim.sim_dir):
            self.sim.sim_dir.mkdir(parents=True)

    def build_dat_top(self):
        """Write intial conf and toplogy to simulation directory"""
        self.get_last_conf_top()
        # copy dat file to sim directory
        shutil.copy(os.path.join(self.sim.file_dir, self.dat), self.sim.sim_dir)
        # copy top file to sim directory
        shutil.copy(os.path.join(self.sim.file_dir, self.top), self.sim.sim_dir)


    def build_input(self, production=False):
        """Calls a methods from the Input class which writes a oxDNA input file in plain text and json"""
        self.sim.input.initalize_input()
        self.sim.input.write_input(production=production)

    def get_par(self):
        files = os.listdir(self.sim.file_dir)
        self.par = [file for file in files if (file.endswith('.par'))][0]

    def build_par(self):
        self.get_par()
        shutil.copy(os.path.join(self.sim.file_dir, self.par), self.sim.sim_dir)

    def get_force_file(self):
        files = os.listdir(self.sim.file_dir)
        force_file = [file for file in files if (file.endswith('.txt'))][0]
        if len(force_file) > 1:
            force_file = [file for file in files if (file.endswith('force.txt'))][0]
        self.force_file = os.path.join(self.sim.file_dir, force_file)

    def build_force_from_file(self):
        forces = []
        shutil.copy(self.force_file, self.sim.sim_dir)
        with open(self.force_file, 'r') as f:
            lines = f.readlines()

        buffer = []
        for line in lines:
            if line.strip() == '{':
                buffer = []
            elif line.strip() == '}':
                force_dict = {}
                for entry in buffer:
                    key, value = [x.strip() for x in entry.split('=')]
                    force_dict[key] = value
                forces.append({'force': force_dict})
            else:
                if line.strip():  # Check if the line is not empty
                    buffer.append(line.strip())
        for force in forces:
            self.build_force(force)

    def build_force(self, force_js):
        force_file_path = os.path.join(self.sim.sim_dir, "forces.json")

        # Initialize the cache and create the file if it doesn't exist
        if self.force_cache is None:
            if not os.path.exists(force_file_path):
                self.force_cache = {}
                with open(force_file_path, 'w') as f:
                    json.dump(self.force_cache, f, indent=4)
                self.is_empty = True  # Set the flag to True for a new file
            else:
                with open(force_file_path, 'r') as f:
                    self.force_cache = json.load(f)
                self.is_empty = not bool(self.force_cache)  # Set the flag based on the cache

        # Check for duplicates in the cache
        for force in list(self.force_cache.values()):
            if list(force.values())[1] == list(list(force_js.values())[0].values())[1]:
                return

        # Add the new force to the cache
        new_key = f'force_{len(self.force_cache)}'
        self.force_cache[new_key] = force_js['force']

        # Append the new force to the existing JSON file
        self.append_to_json_file(force_file_path, new_key, force_js['force'], self.is_empty)

        self.is_empty = False  # Update the flag

    def append_to_json_file(self,
                            file_path: str,
                            new_entry_key: str,
                            new_entry_value: Any,
                            is_empty: bool):
        with open(file_path, 'rb+') as f:
            f.seek(-1, os.SEEK_END)  # Go to the last character of the file
            f.truncate()  # Remove the last character (should be the closing brace)

            if not is_empty:
                f.write(b',\n')  # Only add a comma if the JSON object is not empty

            new_entry_str = f'    "{new_entry_key}": {json.dumps(new_entry_value, indent=4)}\n}}'
            f.write(new_entry_str.encode('utf-8'))

    def build_observable(self, observable_js, one_out_file=False):
        """
        Write observable file is one does not exist. If a observable file exists add additional observables to the file.
        
        Parameters:
            observable_js (dict): observable dictornary obtained from the Observable class methods
        """
        if not os.path.exists(os.path.join(self.sim.sim_dir, "observables.json")):
            with open(os.path.join(self.sim.sim_dir, "observables.json"), 'w') as f:
                f.write(dumps(observable_js, indent=4))
        else:
            with open(os.path.join(self.sim.sim_dir, "observables.json"), 'r') as f:
                read_observable_js = loads(f.read())
                multi_col = False
                for observable in list(read_observable_js.values()):
                    if list(observable.values())[1] == list(list(observable_js.values())[0].values())[1]:
                        read_observable_js['output']['cols'].append(observable_js['output']['cols'][0])
                        multi_col = True
                if not multi_col:
                    read_observable_js[f'output_{len(list(read_observable_js.keys()))}'] = read_observable_js['output']
                    del read_observable_js['output']
                    read_observable_js.update(observable_js.items())
                with open(os.path.join(self.sim.sim_dir, "observables.json"), 'w') as f:
                    f.write(dumps(read_observable_js, indent=4))

    def build_hb_list_file(self, p1, p2):
        self.sim.sim_files.parse_current_files()
        column_names = ['strand', 'nucleotide', '3_prime', '5_prime']

        try:
            top = pd.read_csv(self.sim.sim_files.top, sep=' ', names=column_names).iloc[1:,:].reset_index(drop=True)
            top['index'] = top.index 
            p1 = p1.split(',')
            p2 = p2.split(',')
            i = 1
            with open(os.path.join(self.sim.sim_dir,"hb_list.txt"), 'w') as f:
                f.write("{\norder_parameter = bond\nname = all_native_bonds\n")
            complement = {'A': 'T', 'T': 'A', 'C': 'G', 'G': 'C'}
            for nuc1 in p1:
                nuc1_data = top.iloc[int(nuc1)]
                nuc1_complement = complement[nuc1_data['nucleotide']]
                for nuc2 in p2:
                    nuc2_data = top.iloc[int(nuc2)]
                    if nuc2_data['nucleotide'] == nuc1_complement:
                        with open(os.path.join(self.sim.sim_dir,"hb_list.txt"), 'a') as f:
                            f.write(f'pair{i} = {nuc1}, {nuc2}\n')
                        i += 1
            with open(os.path.join(self.sim.sim_dir,"hb_list.txt"), 'a') as f:
                f.write("}\n")
            return None
        
        except:
            
            with open(self.sim.sim_files.force, 'r') as f:
                lines = f.readlines()
                lines = [int(line.strip().split()[1].replace('"', '')[:-1]) for line in lines if 'particle' in line]
                line_sets = [(lines[i], lines[i+1]) for i in range(0, len(lines), 2)]
                line_sets = {tuple(sorted(t)) for t in line_sets}
            with open(os.path.join(self.sim.sim_dir,"hb_list.txt"), 'w') as f:
                f.write("{\norder_parameter = bond\nname = all_native_bonds\n")    
                for idx, line_set in enumerate(line_sets):
                    f.write(f'pair{idx} = {line_set[0]}, {line_set[1]}\n')
                f.write("}\n")
            
            return None


class OxpyRun:
    # setup params
    sim: Simulation
    sim_dir: str
    # run params
    subprocess: bool
    verbose: bool
    continue_run: bool
    log: Union[False, str]  # name of log file, or False if log is off
    join: bool
    custom_observables: bool
    sim_output: str
    sim_err: str
    process: mp.Process

    """Automatically runs a built oxDNA simulation using oxpy within a subprocess"""

    def __init__(self, sim):
        """ Initalize access to simulation inforamtion."""
        self.sim = sim
        self.my_obs = {}

    def run(self, subprocess=True, continue_run=False, verbose=True, log: Union[str, bool] =True, join=False, custom_observables=None):
        """ Run oxDNA simulation using oxpy in a subprocess.
        
        Parameters:
            subprocess (bool): If false run simulation in parent process (blocks process), if true spawn sim in child process.
            continue_run (number): If False overide previous simulation results. If True continue previous simulation run.
            verbose (bool): If true print directory of simulation when run.
            log (bool): If not False, print a log file to simulation directory. If True, the file will be auto-named to "log.log". otherwise it will be given the provided name
            join (bool): If true block main parent process until child process has terminated (simulation finished)
        """
        self.subprocess = subprocess
        self.verbose = verbose
        self.continue_run = continue_run
        if log is True:
            self.log = "log.log"
        else:
            self.log = log
        self.join = join
        self.custom_observables = custom_observables

        if self.verbose:
            print(f'Running: {self.sim.sim_dir}')

        if self.subprocess:
            self.spawn(self.run_complete)
        else:
            self.run_complete()

    def spawn(self, f, args=()):
        """Spawn subprocess"""
        p = mp.Process(target=f, args=args)
        p.start()
        if self.join:
            p.join()
        self.process = p

    def run_complete(self):
        """Run an oxDNA simulation"""
        self.error_message = None
        tic = timeit.default_timer()
        # capture outputs
        capture = py.io.StdCaptureFD()
        if self.continue_run is not False:
            self.sim.input_file({"conf_file": self.sim.sim_files.last_conf, "refresh_vel": "0",
                                 "restart_step_counter": "0", "steps": f'{self.continue_run}'})
        start_dir = os.getcwd()
        os.chdir(self.sim.sim_dir)
        with open('input.json', 'r') as f:
            my_input = loads(f.read())
        with oxpy.Context():
            ox_input = oxpy.InputFile()
            for k, v in my_input.items():
                # todo: error-handling for vals that don't stringify nicely
                ox_input[k] = str(v)
            try:
                manager = oxpy.OxpyManager(ox_input)
                if hasattr(self.sim.sim_files, 'run_time_custom_observable'):
                    with open(self.sim.sim_files.run_time_custom_observable, 'r') as f:
                        self.my_obs = load(f)
                    for key, value in self.my_obs.items():
                        my_obs = [eval(observable_string, {"self": self}) for observable_string in value['observables']]
                        manager.add_output(key, print_every=value['print_every'], observables=my_obs)
                manager.run_complete()
            except Exception as e:
                self.error_message = traceback.format_exc()

        # grab captured err and outputs
        self.sim_output, self.sim_err = capture.reset()
        toc = timeit.default_timer()
        if self.verbose:
            print(f'Run time: {toc - tic}')
            if self.error_message is not None:
                print(
                    f'Exception encountered in {self.sim.sim_dir}:\n{type(self.error_message).__name__}: {self.error_message}')
            else:
                print(f'Finished: {self.sim.sim_dir.parent}')

        # if log is set
                print(f'y: {self.sim.sim_dir.parent}')
        if self.log:
            with open('log.log', 'w') as f:
                f.write(self.sim_output) # write output log
                f.write(self.sim_err) # write error log
                f.write(f'Run time: {toc - tic}') # write runtime
                if self.error_message is not None:
                    f.write(f'Exception: {self.error_message}')
        self.sim.sim_files.parse_current_files()
        os.chdir(start_dir)


    def cms_obs(self, *args, name=None, print_every=None):
        self.my_obs[name] = {'print_every': print_every, 'observables': []}
        for particle_indexes in args:
            self.my_obs[name]['observables'].append(f'self.cms_observables({particle_indexes})()')

        self.write_custom_observable()

    def write_custom_observable(self):
        with open(os.path.join(self.sim.sim_dir, "run_time_custom_observable.json"), 'w') as f:
            dump(self.my_obs, f, indent=4)

    def cms_observables(self, particle_indexes):
        class ComPositionObservable(oxpy.observables.BaseObservable):
            def get_output_string(self, curr_step):
                output_string = ''
                np_idx = [list(map(int, particle_idx.split(','))) for particle_idx in particle_indexes]
                particles = np.array(self.config_info.particles())
                indexed_particles = [particles[idx] for idx in np_idx]
                cupy_array = np.array(
                    [np.array([particle.pos for particle in particle_list]) for particle_list in indexed_particles],
                    dtype=np.float64)

                box_length = np.float64(self.config_info.box_sides[0])

                pos = np.zeros((cupy_array.shape[1], cupy_array.shape[2]), dtype=np.float64)
                np.subtract(cupy_array[0], cupy_array[1], out=pos, dtype=np.float64)

                pos = pos - box_length * np.round(pos / box_length)

                new_pos = np.linalg.norm(pos, axis=1)
                r0 = np.full(new_pos.shape, 1.2)
                gamma = 58.7
                shape = 1.2

                final = np.sum(1 / (1 + np.exp((new_pos - r0 * shape) * gamma))) / np.float64(new_pos.shape[0])

                output_string += f'{final} '
                return output_string

        return ComPositionObservable

    # def cms_observables(self, particle_indexes):
    #         class ComPositionObservable(oxpy.observables.BaseObservable):
    #             def get_output_string(self, curr_step):
    #                 output_string = ''
    #                 np_idx = [list(map(int, particle_idx.split(','))) for particle_idx in particle_indexes]
    #                 particles = np.array(self.config_info.particles())
    #                 indexed_particles = [particles[idx] for idx in np_idx]
    #                 cupy_array = np.array([np.array([particle.pos for particle in particle_list]) for particle_list in indexed_particles], dtype=object)
    #                 for array in cupy_array:
    #                     pos = np.mean(array, axis=0)
    #                     output_string += f'{pos[0]},{pos[1]},{pos[2]} '
    #                 return output_string
    #         return ComPositionObservable


class SlurmRun:
    """Using a user provided slurm run file, setup a slurm job to be run"""

    def __init__(self, sim_dir, run_file, job_name):
        self.sim_dir = sim_dir
        self.run_file = run_file
        self.job_name = job_name
        self.write_run_file()

    def write_run_file(self):
        """ Write a run file to simulation directory."""
        with open(self.run_file, 'r') as f:
            lines = f.readlines()
            with open(os.path.join(self.sim_dir, 'run.sh'), 'w') as r:
                for line in lines:
                    if 'job-name' in line:
                        r.write(f'#SBATCH --job-name="{self.job_name}"\n')
                    else:
                        r.write(line)

    def sbatch(self):
        """ Submit sbatch run file."""
        os.chdir(self.sim_dir)
        os.system("sbatch run.sh")


class SimulationManager:
    manager: mp.Manager
    # todo: replace w/ generator?
    sim_queue: queue.Queue[Simulation]
    process_queue: queue.Queue
    gpu_memory_queue: queue.Queue
    terminate_queue: queue.Queue
    worker_process_list: list

    """ In conjunction with nvidia-cuda-mps-control, allocate simulations to avalible cpus and gpus."""

    def __init__(self, n_processes=len(os.sched_getaffinity(0)) - 1):
        """
        Initalize the multiprocessing queues used to manage simulation allocation.
        
        The sim_queue utilizes a single process to store all queued simulations and allocates simulations to cpus.
        The process_queue manages the number of processes/cpus avalible to be sent to gpu memory.
        gpu_memory_queue is used to block the process_queue from sending simulations to gpu memory if memoy is near full.
        
        Parameters:
            n_processes (int): number of processes/cpus avalible to run oxDNA simulations in parallel.
        """
        self.n_processes = n_processes
        self.manager = mp.Manager()
        self.sim_queue = self.manager.Queue()
        self.process_queue = self.manager.Queue(self.n_processes)
        self.gpu_memory_queue = self.manager.Queue(1)
        self.terminate_queue = self.manager.Queue(1)
        self.worker_process_list = self.manager.list()

    def gpu_resources(self) -> tuple[np.ndarray, int]:
        """ Method to probe the number and current avalible memory of gpus."""
        avalible_memory = []
        nvidia_smi.nvmlInit()
        NUMBER_OF_GPU = nvidia_smi.nvmlDeviceGetCount()
        for i in range(NUMBER_OF_GPU):
            handle = nvidia_smi.nvmlDeviceGetHandleByIndex(i)
            info = nvidia_smi.nvmlDeviceGetMemoryInfo(handle)
            avalible_memory.append(self._bytes_to_megabytes(info.total) - self._bytes_to_megabytes(info.used))
        gpu_most_aval_mem_free = max(avalible_memory)
        gpu_most_aval_mem_free_idx = avalible_memory.index(gpu_most_aval_mem_free)
        return np.round(gpu_most_aval_mem_free, 2), gpu_most_aval_mem_free_idx

    def _bytes_to_megabytes(self, byte):
        # TODO: make this not a class method?
        return byte / 1048576

    def get_sim_mem(self, sim: Simulation, gpu_idx):
        """
        Returns the amount of simulation memory requried to run an oxDNA simulation.
        Note: A process running a simulation will need more memory then just required for the simulation.
              Most likely overhead from nvidia-cuda-mps-server
        
        Parameters:
            sim (Simulation): Simulation object to probe the required memory of.
            gpu_idx: depreciated
        """
        steps = sim.input.input['steps']
        last_conf_file = sim.input.input['lastconf_file']
        sim.input_file({'lastconf_file': os.devnull, 'steps': '0'})
        sim.oxpy_run.run(subprocess=False, verbose=False, log=False)
        sim.input_file({'lastconf_file': f'{last_conf_file}', 'steps': f'{steps}'})
        err_split = sim.oxpy_run.sim_err.split() # get error log, split by whitespace
        mem = err_split.index('memory:')
        sim_mem = err_split[mem + 1]
        return float(sim_mem)

    def queue_sim(self, sim: Simulation, continue_run=False):
        """ 
        Add simulation object to the queue of all simulations.
        
        Parameters:
            sim (Simulation): Simulation to be queued.
            continue_run (bool): If true, continue previously run oxDNA simulation
        """
        if continue_run is not False:
            sim.input_file({"conf_file": sim.sim_files.last_conf, "refresh_vel": "0",
                            "restart_step_counter": "0", "steps": f"{continue_run}"})
        self.sim_queue.put(sim)

    def worker_manager(self, gpu_mem_block=True, custom_observables=None, run_when_failed=False, cpu_run=False):
        """
        Head process in charge of allocating queued simulations to processes and gpu memory.
        """
        tic = timeit.default_timer()
        if cpu_run is True:
            gpu_mem_block = False
        self.custom_observables = custom_observables
        # as long as there are simulations in the queue
        while not self.sim_queue.empty():
            # get simulation from queue
            if self.terminate_queue.empty():
                pass
            else:
                if run_when_failed is False:
                    for worker_process in self.worker_process_list:
                        os.kill(worker_process, signal.SIGTERM)
                    return print(self.terminate_queue.get())
                else:
                    print(self.terminate_queue.get())
            self.process_queue.put('Simulation worker finished')
            sim = self.sim_queue.get()
            gpu_idx = None
            if cpu_run is False:
                free_gpu_memory, gpu_idx = self.gpu_resources()
                sim.input_file({'CUDA_device': str(gpu_idx)})
            p = mp.Process(target=self.worker_job, args=(sim, gpu_idx,), kwargs={'gpu_mem_block': gpu_mem_block})
            p.start()
            self.worker_process_list.append(p.pid)
            if gpu_mem_block is True:
                sim_mem = self.gpu_memory_queue.get()
                if free_gpu_memory < (3 * sim_mem):
                    wait_for_gpu_memory = True
                    while wait_for_gpu_memory == True:
                        if free_gpu_memory < (3 * sim_mem):
                            free_gpu_memory, gpu_idx = self.gpu_resources()
                            sleep(5)
                        else:
                            print('gpu memory freed')
                            wait_for_gpu_memory = False
            else:
                if cpu_run is False:
                    sleep(2)
                elif cpu_run is True:
                    sleep(0.1)

        while not self.process_queue.empty():
            sleep(1)
        toc = timeit.default_timer()
        print(f'All queued simulations finished in: {toc - tic}')

    def worker_job(self, sim: Simulation, gpu_idx: int, gpu_mem_block: bool=True):
        """ Run an allocated oxDNA simulation"""
        if gpu_mem_block is True:
            sim_mem = self.get_sim_mem(sim, gpu_idx)
            self.gpu_memory_queue.put(sim_mem)

        sim.oxpy_run.run(subprocess=False, custom_observables=self.custom_observables)
        if sim.oxpy_run.error_message is not None:
            self.terminate_queue.put(
                f'Simulation exception encountered in {sim.sim_dir}:\n{sim.oxpy_run.error_message}')
        self.process_queue.get()

    def run(self, join=False, gpu_mem_block=True, custom_observables=None, run_when_failed=False,
            cpu_run=False):
        """
        Run the worker manager in a subprocess
        todo: ...logging?
        """
        print('spawning')
        if cpu_run is True:
            gpu_mem_block = False

        p = mp.Process(target=self.worker_manager, args=(),
                       kwargs={'gpu_mem_block': gpu_mem_block, 'custom_observables': custom_observables,
                               'run_when_failed': run_when_failed, 'cpu_run': cpu_run})
        self.manager_process = p
        p.start()
        if join == True:
            p.join()

    def terminate_all(self, ):
        try:
            self.manager_process.terminate()
        except:
            pass
        for process in self.worker_process_list:
            try:
                os.kill(process, signal.SIGTERM)
            except:
                pass
        self.worker_process_list[:] = []

    def start_nvidia_cuda_mps_control(self, pipe='$SLURM_TASK_PID'):
        """
        Begin nvidia-cuda-mps-server.
        
        Parameters:
            pipe (str): directory to pipe control server information to. Defaults to PID of a slurm allocation
        """
        with open('launch_mps.tmp', 'w') as f:
            f.write(f"""#!/bin/bash
export CUDA_MPS_PIPE_DIRECTORY=/tmp/mps-pipe_{pipe};
export CUDA_MPS_LOG_DIRECTORY=/tmp/mps-log_{pipe};
mkdir -p $CUDA_MPS_PIPE_DIRECTORY;
mkdir -p $CUDA_MPS_LOG_DIRECTORY;
nvidia-cuda-mps-control -d"""
                    )
        os.system('chmod u+rx launch_mps.tmp')
        sp.call('./launch_mps.tmp')
        self.test_cuda_script()
        os.system('./test_script')
        os.system('echo $CUDA_MPS_PIPE_DIRECTORY')

    #         os.system(f"""export CUDA_MPS_PIPE_DIRECTORY=/tmp/mps-pipe_{pipe};
    # export CUDA_MPS_LOG_DIRECTORY=/tmp/mps-log_{pipe};
    # mkdir -p $CUDA_MPS_PIPE_DIRECTORY;
    # mkdir -p $CUDA_MPS_LOG_DIRECTORY;
    # nvidia-cuda-mps-control -d;""")

    def restart_nvidia_cuda_mps_control(self):
        os.system("""echo quit | nvidia-cuda-mps-control""")
        sleep(0.5)
        self.start_nvidia_cuda_mps_control()

    def test_cuda_script(self):
        script = """#include <stdio.h>

#define N 2

__global__
void add(int *a, int *b) {
    int i = blockIdx.x;
    if (i<N) {
        b[i] = 2*a[i];
    }
}

int main() {

    int ha[N], hb[N];

    int *da, *db;
    cudaMalloc((void **)&da, N*sizeof(int));
    cudaMalloc((void **)&db, N*sizeof(int));

    for (int i = 0; i<N; ++i) {
        ha[i] = i;
    }


    cudaMemcpy(da, ha, N*sizeof(int), cudaMemcpyHostToDevice);

    add<<<N, 1>>>(da, db);

    cudaMemcpy(hb, db, N*sizeof(int), cudaMemcpyDeviceToHost);
    
        for (int i = 0; i<N; ++i) {
        printf("%d", hb[i]);
    }

    cudaFree(da);
    cudaFree(db);

    return 0;
}
"""
        with open('test_script.cu', 'w') as f:
            f.write(script)

        os.system('nvcc -o test_script test_script.cu')
        os.system('./test_script')


class Input:
    input: dict[str, str]

    """ Lower level input file methods"""

    def __init__(self, sim: Simulation):
        """ 
        Read input file in simulation dir if it exsists, other wise define default input parameters.
        
        Parameters:
            sim_dir (str): Simulation directory
            parameters: depreciated
        """
        self.sim = sim
        
        if os.path.exists(self.sim.sim_dir):
            self.initalize_input()

    def clear(self):
        """
        deletes existing input file data
        """
        self.input = {}
        self.write_input()
                
    def initalize_input(self, read_exsisting_input=True):
        
        if read_exsisting_input:
            exsiting_input = (os.path.exists(os.path.join(self.sim.sim_dir, 'input.json')) or 
                              os.path.exists(os.path.join(self.sim.sim_dir, 'input')))
        else:
            exsiting_input = False
            
        if exsiting_input:
            self.read_input()
        else:
            # TODO: make default input params specified externally
            self.input = {
                "interaction_type": "DNA2",
                "salt_concentration": "1.0",
                "sim_type": "MD",
                "backend": "CUDA",
                "backend_precision": "mixed",
                "use_edge": "1",
                "edge_n_forces": "1",
                "CUDA_list": "verlet",
                "CUDA_sort_every": "0",
                "max_density_multiplier": "3",
                "steps": "1e9",
                "ensemble": "nvt",
                "thermostat": "john",
                "T": "20C",
                "dt": "0.003",
                "verlet_skin": "0.5",
                "diff_coeff": "2.5",
                "newtonian_steps": "103",
                "topology": None,
                "conf_file": None,
                "lastconf_file": "last_conf.dat",
                "trajectory_file": "trajectory.dat",
                "refresh_vel": "1",
                "no_stdout_energy": "0",
                "restart_step_counter": "1",
                "energy_file": "energy.dat",
                "print_conf_interval": "5e5",
                "print_energy_every": "5e5",
                "time_scale": "linear",
                "max_io": "5",
                "external_forces": "0",
                "external_forces_file": "forces.json",
                "external_forces_as_JSON": "true"
            }

    def get_last_conf_top(self):
        """Set attributes containing the name of the inital conf (dat file) and topology"""
        conf_top = os.listdir(self.sim.sim_dir)
        self.top = [file for file in conf_top if (file.endswith(('.top')))][0]
        try:
            last_conf = \
                [file for file in conf_top if (file.startswith('last_conf')) and (not (file.endswith('pyidx')))][0]
        except IndexError:
            last_conf = [file for file in conf_top if
                         (file.endswith(('.dat'))) and not (file.endswith(('energy.dat'))) and not (
                             file.endswith(('trajectory.dat'))) and not (file.endswith(('error_conf.dat')))][0]
        self.dat = last_conf

    def write_input_standard(self):
        """ Write a oxDNA input file to sim_dir"""
        with oxpy.Context():
            ox_input = oxpy.InputFile()
            for k, v in self.input.items():
                ox_input[k] = v
            with open(os.path.join(self.sim_dir, f'input'), 'w') as f:
                print(ox_input, file=f)

    def write_input(self, production=False):
        """ Write an oxDNA input file as a json file to sim_dir"""
        if production is False:
            if "conf_file" not in self.input or self.input["conf_file"] == None:
                self.get_last_conf_top()
                self.input["conf_file"] = self.dat
                self.input["topology"] = self.top
            else:
                self.dat = self.input["conf_file"]
                self.top = self.input["topology"]
        # Write input file
        with open(os.path.join(self.sim.sim_dir, f'input.json'), 'w') as f:
            input_json = dumps(self.input, indent=4)
            f.write(input_json)
        with open(os.path.join(self.sim.sim_dir, f'input'), 'w') as f:
            with oxpy.Context(print_coda=False):
                ox_input = oxpy.InputFile()
                for k, v in self.input.items():
                    ox_input[k] = str(v)
                print(ox_input, file=f)

    def modify_input(self, parameters):
        """ Modify the parameters of the oxDNA input file."""
        if os.path.exists(os.path.join(self.sim.sim_dir, 'input.json')):
            self.read_input()
        for k, v in parameters.items():
            self.input[k] = v
        self.write_input()
                         
    def read_input(self):
        """ Read parameters of exsisting input file in sim_dir"""
        if os.path.exists(os.path.join(self.sim.sim_dir, 'input.json')):
            try:
                with open(os.path.join(self.sim.sim_dir, 'input.json'), 'r') as f:
                    content = f.read()
                    my_input = loads(content)
                self.input = my_input
            except json.JSONDecodeError:
                self.initalize_input(read_exsisting_input=False)
            
        else:
            with open(os.path.join(self.sim.sim_dir, 'input'), 'r') as f:
                lines = f.readlines()
                lines = [line for line in lines if '=' in line]
                lines = [line.strip().split('=') for line in lines]
                my_input = {line[0].strip():line[1].strip() for line in lines}
                # TODO: objects?

            self.input = my_input


class SequenceDependant:
    """ Make the targeted sim_dir run a sequence dependant oxDNA simulation"""

    def __init__(self, sim):
        self.sim = sim
        # TODO: hardcode sequence-dependant parameters externally
        self.parameters = """STCK_FACT_EPS = 0.18
STCK_G_C = 1.69339
STCK_C_G = 1.74669
STCK_G_G = 1.61295
STCK_C_C = 1.61295
STCK_G_A = 1.59887
STCK_T_C = 1.59887
STCK_A_G = 1.61898
STCK_C_T = 1.61898
STCK_T_G = 1.66322
STCK_C_A = 1.66322
STCK_G_T = 1.68032
STCK_A_C = 1.68032
STCK_A_T = 1.56166
STCK_T_A = 1.64311
STCK_A_A = 1.84642
STCK_T_T = 1.58952
HYDR_A_T = 0.88537
HYDR_T_A = 0.88537
HYDR_C_G = 1.23238
HYDR_G_C = 1.23238"""

        self.na_parameters = """HYDR_A_U = 1.21
HYDR_A_T = 1.37
HYDR_rC_dG = 1.61
HYDR_rG_dC = 1.77"""

        self.rna_parameters = """HYDR_A_T = 0.820419
HYDR_C_G = 1.06444
HYDR_G_T = 0.510558
STCK_G_C = 1.27562
STCK_C_G = 1.60302
STCK_G_G = 1.49422
STCK_C_C = 1.47301
STCK_G_A = 1.62114
STCK_T_C = 1.16724
STCK_A_G = 1.39374
STCK_C_T = 1.47145
STCK_T_G = 1.28576
STCK_C_A = 1.58294
STCK_G_T = 1.57119
STCK_A_C = 1.21041
STCK_A_T = 1.38529
STCK_T_A = 1.24573
STCK_A_A = 1.31585
STCK_T_T = 1.17518
CROSS_A_A = 59.9626
CROSS_A_T = 59.9626
CROSS_T_A = 59.9626
CROSS_A_C = 59.9626
CROSS_C_A = 59.9626
CROSS_A_G = 59.9626
CROSS_G_A = 59.9626
CROSS_G_G = 59.9626
CROSS_G_C = 59.9626
CROSS_C_G = 59.9626
CROSS_G_T = 59.9626
CROSS_T_G = 59.9626
CROSS_C_C = 59.9626
CROSS_C_T = 59.9626
CROSS_T_C = 59.9626
CROSS_T_T = 59.9626

ST_T_DEP = 1.97561"""

        self.write_sequence_dependant_file()

    def write_sequence_dependant_file(self):
        # TODO: externalize interaction-type stuff?
        int_type = self.sim.input.input['interaction_type']
        if (int_type == 'DNA') or (int_type == 'DNA2') or (int_type == 'NA'):
            with open(os.path.join(self.sim.sim_dir, 'oxDNA2_sequence_dependent_parameters.txt'), 'w') as f:
                f.write(self.parameters)

        if (int_type == 'RNA') or (int_type == 'RNA2') or (int_type == 'NA'):
            with open(os.path.join(self.sim.sim_dir, 'rna_sequence_dependent_parameters.txt'), 'w') as f:
                f.write(self.rna_parameters)

        if (int_type == 'NA'):
            with open(os.path.join(self.sim.sim_dir, 'NA_sequence_dependent_parameters.txt'), 'w') as f:
                f.write(self.na_parameters)


class OxdnaAnalysisTools:
    """Interface to OAT"""

    def __init__(self, sim):
        self.sim = sim

    
    def describe(self):
        try:
            try:
                self.top_info, self.traj_info =  describe(self.sim.sim_files.top,self.sim.sim_files.traj)
            except:
                self.top_info, self.traj_info =  describe(self.sim.sim_files.top,self.sim.sim_files.dat)
        except:
            self.top_info, self.traj_info =  describe(self.sim.sim_files.top,self.sim.sim_files.last_conf)


    
    def align(self, outfile: str = 'aligned.dat', args: str = '', join: bool = False):
        """
        Align trajectory to mean strucutre
        """
        if args == '-h':
            os.system('oat align -h')
            return None

        def run_align(self, outfile, args=''):
            start_dir = os.getcwd()
            os.chdir(self.sim.sim_dir)
            os.system(f'oat align {self.sim.sim_files.traj} {outfile} {args}')
            os.chdir(start_dir)

        p = mp.Process(target=run_align, args=(self, outfile,), kwargs={'args': args})
        p.start()
        if join:
            p.join()

    # def anm_parameterize(self, args='', join=False):
    #     if args == '-h':
    #         os.system('oat anm_parameterize -h')
    #         return None
    #     def run_anm_parameterize(self, args=''):
    #         start_dir = os.getcwd()
    #         os.chdir(self.sim.sim_dir)
    #         os.system(f'oat anm_parameterize {self.sim.sim_files.traj} {args}')
    #         os.chdir(start_dir)
    #     p = mp.Process(target=run_anm_parameterize, args=(self,), kwargs={'args':args})
    #     p.start()
    #     if join == True:
    #         p.join()

    # def backbone_flexibility(self, args='', join=False):
    #     if args == '-h':
    #         os.system('oat backbone_flexibility -h')
    #         return None
    #     def run_backbone_flexibility(self, args=''):
    #         start_dir = os.getcwd()
    #         os.chdir(self.sim.sim_dir)
    #         os.system(f'oat backbone_flexibility {self.sim.sim_files.traj} {args}')
    #         os.chdir(start_dir)
    #     p = mp.Process(target=run_backbone_flexibility, args=(self,), kwargs={'args':args})
    #     p.start()
    #     if join == True:
    #         p.join()

    # def bond_analysis(self, args='', join=False):
    #     if args == '-h':
    #         os.system('oat bond_analysis -h')
    #         return None
    #     def run_bond_analysis(self, args=''):
    #         start_dir = os.getcwd()
    #         os.chdir(self.sim.sim_dir)
    #         os.system(f'oat bond_analysis {self.sim.sim_files.traj} {args}')
    #         os.chdir(start_dir)
    #     p = mp.Process(target=run_bond_analysis, args=(self,), kwargs={'args':args})
    #     p.start()
    #     if join == True:
    #         p.join()

    def centroid(self, reference_structure='mean.dat', args='', join=False):
        """
        Extract conformation most similar to reference strucutre (mean.dat by default). centroid is actually a misnomer for this function.
        """
        if args == '-h':
            os.system('oat centroid -h')
            return None

        def run_centroid(self, reference_structure, args=''):
            start_dir = os.getcwd()
            os.chdir(self.sim.sim_dir)
            os.system(f'oat centroid {reference_structure} {self.sim.sim_files.traj} {args}')
            os.chdir(start_dir)

        p = mp.Process(target=run_centroid, args=(self, reference_structure,), kwargs={'args': args})
        p.start()
        if join:
            p.join()

    #     def clustering(self, args='', join=False):
    #         if args == '-h':
    #             os.system('oat clustering -h')
    #             return None
    #         def run_clustering(self, args=''):
    #             start_dir = os.getcwd()
    #             os.chdir(self.sim.sim_dir)
    #             os.system(f'oat clustering {self.sim.sim_files.traj} {args}')
    #             os.chdir(start_dir)
    #         p = mp.Process(target=run_clustering, args=(self,), kwargs={'args':args})
    #         p.start()
    #         if join == True:
    #             p.join()

    #     def config(self, args='', join=False):
    #         if args == '-h':
    #             os.system('oat config -h')
    #             return None
    #         def run_config(self, args=''):
    #             start_dir = os.getcwd()
    #             os.chdir(self.sim.sim_dir)
    #             os.system(f'oat config {self.sim.sim_files.traj} {args}')
    #             os.chdir(start_dir)
    #         p = mp.Process(target=run_config, args=(self,), kwargs={'args':args})
    #         p.start()
    #         if join == True:
    #             p.join()

    #     def contact_map(self, args='', join=False):
    #         if args == '-h':
    #             os.system('oat contact_map -h')
    #             return None
    #         def run_contact_map(self, args=''):
    #             start_dir = os.getcwd()
    #             os.chdir(self.sim.sim_dir)
    #             os.system(f'oat contact_map {self.sim.sim_files.traj} {args}')
    #             os.chdir(start_dir)
    #         p = mp.Process(target=run_contact_map, args=(self,), kwargs={'args':args})
    #         p.start()
    #         if join == True:
    #             p.join()

    #     def db_to_force(self, args='', join=False):
    #         if args == '-h':
    #             os.system('oat db_to_force -h')
    #             return None
    #         def run_db_to_force(self, args=''):
    #             start_dir = os.getcwd()
    #             os.chdir(self.sim.sim_dir)
    #             os.system(f'oat db_to_force {self.sim.sim_files.traj} {args}')
    #             os.chdir(start_dir)
    #         p = mp.Process(target=run_db_to_force, args=(self,), kwargs={'args':args})
    #         p.start()
    #         if join == True:
    #             p.join()

    def decimate(self, outfile='strided_trajectory.dat', args='', join=False):
        """
        Modify trajectory file, mostly to decrease file size. Use args='-h' for more details
        """
        if args == '-h':
            os.system('oat decimate -h')
            return None

        def run_decimate(self, outfile, args=''):
            start_dir = os.getcwd()
            os.chdir(self.sim.sim_dir)
            os.system(f'oat decimate {self.sim.sim_files.traj} {outfile} {args}')
            os.chdir(start_dir)

        p = mp.Process(target=run_decimate, args=(self, outfile,), kwargs={'args': args})
        p.start()
        if join:
            p.join()

    def deviations(self, mean_structure='mean.dat', args='', join=False):
        """
        Calculate rmsf and rmsd with respect to the mean strucutre Use args='-h' for more details.
        """
        if args == '-h':
            os.system('oat deviations -h')
            return None

        def run_deviations(self, mean_structure, args=''):
            start_dir = os.getcwd()
            os.chdir(self.sim.sim_dir)
            os.system(f'oat deviations {mean_structure} {self.sim.sim_files.traj} {args}')
            os.chdir(start_dir)

        p = mp.Process(target=run_deviations, args=(self, mean_structure), kwargs={'args': args})
        p.start()
        if join:
            p.join()

    #     def distance(self, args='', join=False):
    #         if args == '-h':
    #             os.system('oat distance -h')
    #             return None
    #         def run_distance(self, args=''):
    #             start_dir = os.getcwd()
    #             os.chdir(self.sim.sim_dir)
    #             os.system(f'oat distance {self.sim.sim_files.traj} {args}')
    #             os.chdir(start_dir)
    #         p = mp.Process(target=run_distance, args=(self,), kwargs={'args':args})
    #         p.start()
    #         if join == True:
    #             p.join()

    #     def duplex_angle_plotter(self, args='', join=False):
    #         if args == '-h':
    #             os.system('oat duplex_angle_plotter -h')
    #             return None
    #         def run_duplex_angle_plotter(self, args=''):
    #             start_dir = os.getcwd()
    #             os.chdir(self.sim.sim_dir)
    #             os.system(f'oat duplex_angle_plotter {self.sim.sim_files.traj} {args}')
    #             os.chdir(start_dir)
    #         p = mp.Process(target=run_duplex_angle_plotter, args=(self,), kwargs={'args':args})
    #         p.start()
    #         if join == True:
    #             p.join()

    #     def duplex_finder(self, args='', join=False):
    #         if args == '-h':
    #             os.system('oat duplex_finder -h')
    #             return None
    #         def run_duplex_finder(self, args=''):
    #             start_dir = os.getcwd()
    #             os.chdir(self.sim.sim_dir)
    #             os.system(f'oat duplex_finder {self.sim.sim_files.traj} {args}')
    #             os.chdir(start_dir)
    #         p = mp.Process(target=run_duplex_finder, args=(self,), kwargs={'args':args})
    #         p.start()
    #         if join == True:
    #             p.join()

    #     def file_info(self, args='', join=False):
    #         if args == '-h':
    #             os.system('oat file_info -h')
    #             return None
    #         def run_file_info(self, args=''):
    #             start_dir = os.getcwd()
    #             os.chdir(self.sim.sim_dir)
    #             os.system(f'oat file_info {self.sim.sim_files.traj} {args}')
    #             os.chdir(start_dir)
    #         p = mp.Process(target=run_file_info, args=(self,), kwargs={'args':args})
    #         p.start()
    #         if join == True:
    #             p.join()

    #     def forces2pairs(self, args='', join=False):
    #         if args == '-h':
    #             os.system('oat forces2pairs -h')
    #             return None
    #         def run_forces2pairs(self, args=''):
    #             start_dir = os.getcwd()
    #             os.chdir(self.sim.sim_dir)
    #             os.system(f'oat forces2pairs {self.sim.sim_files.traj} {args}')
    #             os.chdir(start_dir)
    #         p = mp.Process(target=run_forces2pairs, args=(self,), kwargs={'args':args})
    #         p.start()
    #         if join == True:
    #             p.join()

    #     def generate_force(self, args='', join=False):
    #         if args == '-h':
    #             os.system('oat generate_force -h')
    #             return None
    #         def run_generate_force(self, args=''):
    #             start_dir = os.getcwd()
    #             os.chdir(self.sim.sim_dir)
    #             os.system(f'oat generate_force {self.sim.sim_files.traj} {args}')
    #             os.chdir(start_dir)
    #         p = mp.Process(target=run_generate_force, args=(self,), kwargs={'args':args})
    #         p.start()
    #         if join == True:
    #             p.join()

    def mean(self, traj='trajectory.dat', args='', join=False):
        """
        Compute the mean strucutre. Use args='-h' for more details
        """
        if args == '-h':
            os.system('oat mean -h')
            return None

        def run_mean(self, traj, args=''):
            start_dir = os.getcwd()
            os.chdir(self.sim.sim_dir)
            os.system(f'oat mean {traj} {args}')
            os.chdir(start_dir)

        p = mp.Process(target=run_mean, args=(self, traj,), kwargs={'args': args})
        p.start()
        if join:
            p.join()

    def minify(self, traj='trajectory.dat', outfile='mini_trajectory.dat', args='', join=False):
        """
        Reduce trajectory file size. Use args='-h' for more details.
        """
        if args == '-h':
            os.system('oat minify -h')
            return None

        def run_minify(self, traj, outfile, args=''):
            start_dir = os.getcwd()
            os.chdir(self.sim.sim_dir)
            os.system(f'oat minify {traj} {outfile} {args}')
            os.chdir(start_dir)

        p = mp.Process(target=run_minify, args=(self, traj, outfile,), kwargs={'args': args})
        p.start()
        if join:
            p.join()

    #     def multidimensional_scaling_mean(self, args='', join=False):
    #         if args == '-h':
    #             os.system('oat multidimensional_scaling_mean -h')
    #             return None
    #         def run_multidimensional_scaling_mean(self, args=''):
    #             start_dir = os.getcwd()
    #             os.chdir(self.sim.sim_dir)
    #             os.system(f'oat multidimensional_scaling_mean {self.sim.sim_files.traj} {args}')
    #             os.chdir(start_dir)
    #         p = mp.Process(target=run_multidimensional_scaling_mean, args=(self,), kwargs={'args':args})
    #         p.start()
    #         if join == True:
    #             p.join()

    def output_bonds(self, args='', join=False):
        if args == '-h':
            os.system('oat output_bonds -h')
            return None

        def run_output_bonds(self, args=''):
            start_dir = os.getcwd()
            os.chdir(self.sim.sim_dir)
            os.system(f'oat output_bonds {self.sim.sim_files.input} {self.sim.sim_files.traj} {args} -v bonds.json')
            os.chdir(start_dir)

        p = mp.Process(target=run_output_bonds, args=(self,), kwargs={'args': args})
        p.start()
        if join:
            p.join()

    def oxDNA_PDB(self, configuration='mean.dat', direction='35', pdbfiles='', args='', join=False):
        """
        Turn a oxDNA file into a PDB file. Use args='-h' for more details
        """
        if args == '-h':
            os.system('oat oxDNA_PDB -h')
            return None

        def run_oxDNA_PDB(self, topology, configuration, direction, pdbfiles, args=''):
            start_dir = os.getcwd()
            os.chdir(self.sim.sim_dir)
            os.system(f'oat oxDNA_PDB {topology} {configuration} {direction} {pdbfiles} {args}')
            os.chdir(start_dir)

        p = mp.Process(target=run_oxDNA_PDB, args=(self, self.sim.sim_files.top, configuration, direction, pdbfiles),
                       kwargs={'args': args})
        p.start()
        if join:
            p.join()

    def pca(self, meanfile='mean.dat', outfile='pca.json', args='', join=False):
        """
        Preform principle componet analysis. Use args='-h' for more details
        """
        if args == '-h':
            os.system('oat pca -h')
            return None

        def run_pca(self, meanfile, outfile, args=''):
            start_dir = os.getcwd()
            os.chdir(self.sim.sim_dir)
            os.system(f'oat pca {self.sim.sim_files.traj} {meanfile} {outfile} {args}')
            os.chdir(start_dir)

        p = mp.Process(target=run_pca, args=(self, meanfile, outfile,), kwargs={'args': args})
        p.start()
        if join:
            p.join()

    def conformational_entropy(self, traj='trajectory.dat',temperature='293.15', meanfile='mean.dat', outfile='conformational_entropy.json',
                               args='', join=False):
        """
        Calculate a strucutres conformational entropy (not currently supported in general). Use args='-h' for more details.
        """
        if args == '-h':
            os.system('oat conformational_entropy -h')
            return None

        def run_conformational_entropy(self, traj, temperature, meanfile, outfile, args=''):
            start_dir = os.getcwd()
            os.chdir(self.sim.sim_dir)
            os.system(f'oat conformational_entropy {traj} {temperature} {meanfile} {outfile} {args}')
            os.chdir(start_dir)

        p = mp.Process(target=run_conformational_entropy, args=(self, traj, temperature, meanfile, outfile,), kwargs={'args': args})
        p.start()
        if join == True:
            p.join()
            
            
    def radius_of_gyration(self, traj='trajectory.dat',  args='', join=False):
        """
        Calculate a strucutres radius_of_gyration (not currently supported in general). Use args='-h' for more details.
        """
        if args == '-h':
            os.system('oat radius_of_gyration -h')
            return None
        def run_radius_of_gyration(self,traj, args=''):
            start_dir = os.getcwd()
            os.chdir(self.sim.sim_dir)
            os.system(f'oat radius_of_gyration {traj} {args}')
            os.chdir(start_dir)
        p = mp.Process(target=run_radius_of_gyration, args=(self, traj), kwargs={'args':args})
        p.start()
        if join:
            p.join()

    #     def persistence_length(self, args='', join=False):
    #         if args == '-h':
    #             os.system('oat persistence_length -h')
    #             return None
    #         def run_persistence_length(self, args=''):
    #             start_dir = os.getcwd()
    #             os.chdir(self.sim.sim_dir)
    #             os.system(f'oat persistence_length {self.sim.sim_files.traj} {args}')
    #             os.chdir(start_dir)
    #         p = mp.Process(target=run_persistence_length, args=(self,), kwargs={'args':args})
    #         p.start()
    #         if join == True:
    #             p.join()

    #     def plot_energy(self, args='', join=False):
    #         if args == '-h':
    #             os.system('oat plot_energy -h')
    #             return None
    #         def run_plot_energy(self, args=''):
    #             start_dir = os.getcwd()
    #             os.chdir(self.sim.sim_dir)
    #             os.system(f'oat plot_energy {self.sim.sim_files.traj} {args}')
    #             os.chdir(start_dir)
    #         p = mp.Process(target=run_plot_energy, args=(self,), kwargs={'args':args})
    #         p.start()
    #         if join == True:
    #             p.join()

    def subset_trajectory(self, args='', join=False):
        """
        Extract specificed indexes from a trajectory, creating a new trajectory. Use args='-h' for more details
        """
        if args == '-h':
            os.system('oat subset_trajectory -h')
            return None

        def run_subset_trajectory(self, args=''):
            start_dir = os.getcwd()
            os.chdir(self.sim.sim_dir)
            os.system(f'oat subset_trajectory {self.sim.sim_files.traj} {self.sim.sim_files.top} {args}')
            os.chdir(start_dir)

        p = mp.Process(target=run_subset_trajectory, args=(self,), kwargs={'args': args})
        p.start()
        if join:
            p.join()

    #     def superimpose(self, args='', join=False):
    #         if args == '-h':
    #             os.system('oat superimpose -h')
    #             return None
    #         def run_superimpose(self, args=''):
    #             start_dir = os.getcwd()
    #             os.chdir(self.sim.sim_dir)
    #             os.system(f'oat superimpose {self.sim.sim_files.traj} {args}')
    #             os.chdir(start_dir)
    #         p = mp.Process(target=run_superimpose, args=(self,), kwargs={'args':args})
    #         p.start()
    #         if join == True:
    #             p.join()
    def com_distance(self, base_list_file_1=None, base_list_file_2=None, base_list_1=None, base_list_2=None, args='',
                     join=False):
        """
        Find the distance between the center of mass of two groups of particles (currently not supported generally). Use args='-h' for more details
        """
        if args == '-h':
            os.system('oat com_distance -h')
            return None

        def build_space_sep_base_list(comma_sep_indexes, filename=None):
            space_seperated = comma_sep_indexes.replace(',', ' ')

            base_filename = 'base_list_'
            counter = 0
            while os.path.exists(os.path.join(self.sim.sim_dir, f"{base_filename}{counter}.txt")):
                counter += 1
            print(f"{base_filename}{counter}.txt")
            filename = os.path.join(self.sim.sim_dir, f"{base_filename}{counter}.txt")
            with open(filename, 'w') as f:
                f.write(space_seperated)
            # print(filename)
            return filename

        def run_com_distance(self, base_list_file_1, base_list_file_2, args=''):
            start_dir = os.getcwd()
            os.chdir(self.sim.sim_dir)
            os.system(f'oat com_distance -i {self.sim.sim_files.traj} {base_list_file_1} {base_list_file_2} {args}')
            os.chdir(start_dir)

        if (base_list_file_1 is None) and (base_list_file_2 is None):
            base_list_file_1 = build_space_sep_base_list(base_list_1)
            base_list_file_2 = build_space_sep_base_list(base_list_2)

        p = mp.Process(target=run_com_distance, args=(self, base_list_file_1, base_list_file_2), kwargs={'args': args})
        p.start()
        if join:
            p.join()


class Analysis:
    """ Methods used to interface with oxDNA simulation in jupyter notebook (currently in work)"""

    def __init__(self, simulation):
        """ Set attributes to know all files in sim_dir and the input_parameters"""
        self.sim = simulation
        self.sim_files = simulation.sim_files

    def get_init_conf(self):
        """ Returns inital topology and dat file paths, as well as x,y,z info of the conf."""
        self.sim_files.parse_current_files()
        ti, di = describe(self.sim_files.top,
                          self.sim_files.dat)
        return (ti, di), get_confs(ti, di, 0, 1)[0]

    def get_last_conf(self):
        """ Returns last topology and dat file paths, as well as x,y,z info of the conf."""
        self.sim_files.parse_current_files()
        ti, di = describe(self.sim_files.top,
                          self.sim_files.last_conf)
        return (ti, di), get_confs(ti, di, 0, 1)[0]

    def view_init(self):
        """ Interactivly view inital oxDNA conf in jupyter notebook."""
        (ti, di), conf = self.get_init_conf()
        oxdna_conf(ti, conf)
        sleep(2.5)

    def view_last(self):
        """ Interactivly view last oxDNA conf in jupyter notebook."""
        self.sim_files.parse_current_files()
        try:
            (ti, di), conf = self.get_last_conf()
            oxdna_conf(ti, conf)
        except Exception as e:
            # TODO: custom exception for missing conf, consider adapting one from pypatchy.patchy.stage
            raise Exception('No last conf file avalible')
        sleep(2.5)

    def get_conf_count(self) -> int:
        """ Returns the number of confs in trajectory file."""
        self.sim_files.parse_current_files()
        ti, di = describe(self.sim_files.top,
                          self.sim_files.traj)
        return len(di.idxs)

    def get_conf(self, conf_id: int):
        """ Returns x,y,z (and other) info of specified conf."""
        self.sim_files.parse_current_files()
        ti, di = describe(self.sim_files.top,
                          self.sim_files.traj)
        l = len(di.idxs)
        if conf_id < l:
            return (ti, di), get_confs(ti, di, conf_id, 1)[0]
        else:
            # TODO: custom exception
            raise Exception("You requested a conf out of bounds.")

    def current_step(self) -> float:
        """ Returns the time-step of the most recently save oxDNA conf."""
        n_confs = float(self.get_conf_count())
        steps_per_conf = float(self.sim.input.input["print_conf_interval"])
        return n_confs * steps_per_conf

    def view_conf(self, conf_id: int):
        """ Interactivly view oxDNA conf in jupyter notebook."""
        (ti, di), conf = self.get_conf(conf_id)
        oxdna_conf(ti, conf)
        sleep(2.5)

    def get_energy_df(self):
        """ Plot energy of oxDNA simulation."""
        try:
            self.sim_files.parse_current_files()
            sim_type = self.sim.input.input['sim_type']
            if (sim_type == 'MC') or (sim_type == 'VMMC'):
                df = pd.read_csv(self.sim_files.energy, delim_whitespace=True, names=['time', 'U', 'P', 'K', 'empty'])
            else:
                df = pd.read_csv(self.sim_files.energy, delim_whitespace=True, names=['time', 'U', 'P', 'K'])

            df = df[df.U <= 10]
            self.energy_df = df

        except Exception as e:
            raise Exception(e)

    def plot_energy(self, fig=None, ax=None, label=None):
        """ Plot energy of oxDNA simulation."""
        try:
            self.sim_files.parse_current_files()
            sim_type = self.sim.input.input['sim_type']
            if (sim_type == 'MC') or (sim_type == 'VMMC'):
                df = pd.read_csv(self.sim_files.energy, delim_whitespace=True, names=['time', 'U', 'P', 'K', 'empty'])
            else:
                df = pd.read_csv(self.sim_files.energy, delim_whitespace=True, names=['time', 'U', 'P', 'K'])
            dt = float(self.sim.input.input["dt"])
            steps = float(self.sim.input.input["steps"])
            # df = df[df.U <= 10]
            # df = df[df.U >= -10]
            # make sure our figure is bigger
            if fig is None:
                plt.figure(figsize=(15, 3))
            # plot the energy
            if ax is None:
                if (sim_type == 'MC') or (sim_type == 'VMMC'):
                    plt.plot(df.time, df.U, label=label)
                else:
                    plt.plot(df.time / dt, df.U, label=label)
                plt.ylabel("Energy")
                plt.xlabel("Steps")
            else:
                if (sim_type == 'MC') or (sim_type == 'VMMC'):
                    ax.plot(df.time, df.U, label=label)
                else:
                    ax.plot(df.time / dt, df.U, label=label)
                ax.set_ylabel("Energy")
                ax.set_xlabel("Steps")
        except Exception as e:
            # TODO: custom exception handling and exception raising
            raise Exception('No energy file avalible')
            # and the line indicating the complete run
            # plt.ylim([-2,0])
            # plt.plot([steps,steps],[0,-2], color="r")

    def plot_observable(self, observable: dict,
                        sliding_window: Union[False, Any] =False, fig=True):
        file_name = observable['output']['name']
        conf_interval = float(observable['output']['print_every'])
        df = pd.read_csv(f"{self.sim.sim_dir}/{file_name}", header=None, engine='pyarrow')
        if sliding_window is not False:
            df = df.rolling(window=sliding_window).sum().dropna().div(sliding_window)
        df = np.concatenate(np.array(df))
        sim_conf_times = np.linspace(0, conf_interval * len(df), num=len(df))
        if fig is True:
            plt.figure(figsize=(15, 3))
        plt.xlabel('steps')
        plt.ylabel(f'{os.path.splitext(file_name)[0]} (sim units)')
        plt.plot(sim_conf_times, df, label=self.sim.sim_dir.split("/")[-1], rasterized=True)

    def hist_observable(self, observable: dict, bins=10, fig=True):
        file_name = observable['output']['name']
        conf_interval = float(observable['output']['print_every'])
        df = pd.read_csv(f"{self.sim.sim_dir}/{file_name}", header=None)
        df = np.concatenate(np.array(df))
        sim_conf_times = np.linspace(0, conf_interval * len(df), num=len(df))
        if fig is True:
            plt.figure(figsize=(15, 3))
        plt.xlabel(f'{os.path.splitext(file_name)[0]} (sim units)')
        plt.ylabel(f'Probablity')
        H, bins = np.histogram(df, density=True, bins=bins)
        H = H * (bins[1] - bins[0])
        plt.plot(bins[:-1], H, label=self.sim.sim_dir.split("/")[-1])

    # Unstable
    def view_traj(self, init=0, op=None):
        print('This feature is highly unstable and will crash your kernel if you scroll through confs too fast')
        # get the initial conf and the reference to the trajectory 
        (ti, di), cur_conf = self.get_conf(init)

        slider = widgets.IntSlider(
            min=0,
            max=len(di.idxs),
            step=1,
            description="Select:",
            value=init
        )

        output = widgets.Output()
        if op:
            min_v, max_v = np.min(op), np.max(op)

        def handle(obj=None):
            conf = get_confs(ti, di, slider.value, 1)[0]
            with output:
                output.clear_output()
                if op:
                    # make sure our figure is bigger
                    plt.figure(figsize=(15, 3))
                    plt.plot(op)
                    print(init)
                    plt.plot([slider.value, slider.value], [min_v, max_v], color="r")
                    plt.show()
                oxdna_conf(ti, conf)

        slider.observe(handle)
        display(slider, output)
        handle(None)

    def get_up_down(self, x_max: float, com_dist_file: str, pos_file: str):
        key_names = ['a', 'b', 'c', 'p', 'va', 'vb', 'vc', 'vp']

        def process_pos_file(pos_file: str, key_names: list) -> dict:
            cms_dict = {}
            with open(pos_file, 'r') as f:
                pos = f.readlines()
                pos = [line.strip().split(' ') for line in pos]
                for idx, string in enumerate(key_names):
                    cms = np.transpose(pos)[idx]
                    cms = [np.array(line.split(','), dtype=np.float64) for line in cms]
                    cms_dict[string] = np.array(cms)
            return cms_dict

        def point_in_triangle(a, b, c, p):
            u = b - a
            v = c - a
            n = np.cross(u, v)
            w = p - a
            gamma = (np.dot(np.cross(u, w), n)) / np.dot(n, n)
            beta = (np.dot(np.cross(w, v), n)) / np.dot(n, n)
            alpha = 1 - gamma - beta
            return ((-1 <= alpha) and (alpha <= 1) and (-1 <= beta) and (beta <= 1) and (-1 <= gamma) and (gamma <= 1))

        def point_over_plane(a, b, c, p):
            u = c - a
            v = b - a
            cp = np.cross(u, v)
            va, vb, vc = cp
            d = np.dot(cp, c)
            plane = np.array([va, vb, vc, d])
            point = np.array([p[0], p[1], p[2], 1])
            result = np.dot(plane, point)
            return True if result > 0 else False

        def up_down(x_max: float, com_dist_file: str, pos_file: str) -> list:
            with open(com_dist_file, 'r') as f:
                com_dist = f.readlines()
            com_dist = [line.strip() for line in com_dist]
            com_dist = list(map(float, com_dist))
            cms_list = process_pos_file(pos_file, key_names)
            up_or_down = [point_in_triangle(a, b, c, p) for (a, b, c, p) in
                          zip(cms_list['va'], cms_list['vb'], cms_list['vc'], cms_list['vp'])]
            over_or_under = [point_over_plane(a, b, c, p) for (a, b, c, p) in
                             zip(cms_list['va'], cms_list['vb'], cms_list['vc'], cms_list['vp'])]

            # true_up_down = []
            # # print(up_or_down)
            # # print(over_or_under)
            # new_coms = []
            # for com, u_d, o_u in zip(com_dist, up_or_down, over_or_under):
            #     if u_d != o_u:
            #         if abs(com) > (x_max * 0.75):
            #             if u_d == 0:
            #                 new_coms.append(-com)
            #             else:
            #                 new_coms.append(com)      
            #         else:
            #             if o_u == 0:
            #                 new_coms.append(-com)
            #             else:
            #                 new_coms.append(com)   
            #     else:
            #         if o_u == 0:
            #             new_coms.append(-com)
            #         else:
            #             new_coms.append(com) 
            # com_dist = new_coms       

            com_dist = [-state if direction == 0 else state for state, direction in zip(com_dist, over_or_under)]

            # if np.mean(com_dist) > :
            #     com_dist = [dist for dist in com_dist if (np.sign(dist) == np.sign(np.mean(com_dist)))]
            # if (abs(max(com_dist) + min(com_dist)) < 2) :
            #     print(np.mean(com_dist))
            #     com_dist = [dist for dist in com_dist if (np.sign(dist) == np.sign(np.mean(com_dist)))]

            com_dist = [x_max - state if state > 0 else -x_max - state for state in com_dist]
            # if max(abs(max(com_dist)),  abs(min(com_dist))) > 15:
            #     com_dist = [dist if (np.sign(dist) == np.sign(np.mean(com_dist))) else -dist for dist in com_dist ]

            #             if max(abs(max(com_dist)),  abs(min(com_dist))) > 15:
            #                 com_dist = [abs(dist) if (np.sign(dist) == -1) else dist for dist in com_dist]

            com_dist = [np.round(val, 4) for val in com_dist]
            return com_dist

        return (up_down(x_max, com_dist_file, pos_file))

    def view_cms_obs(self, xmax, print_every, sliding_window=False, fig=True):
        self.sim_files.parse_current_files()
        new_com_vals = self.get_up_down(xmax, self.sim_files.com_distance, self.sim_files.cms_positions)
        conf_interval = float(print_every)
        df = pd.DataFrame(new_com_vals)
        if sliding_window is not False:
            df = df.rolling(window=sliding_window).sum().dropna().div(sliding_window)
        df = np.concatenate(np.array(df))
        sim_conf_times = np.linspace(0, conf_interval * len(df), num=len(df))
        if fig is True:
            plt.figure(figsize=(15, 3))
        plt.xlabel('steps')
        plt.ylabel(f'End-to-End Distance (sim units)')
        plt.plot(sim_conf_times, df, label=self.sim.sim_dir.split("/")[-1])

    def hist_cms_obs(self, xmax, print_every, bins=10, fig=True):
        new_com_vals = self.get_up_down(xmax, self.sim_files.com_distance, self.sim_files.cms_positions)
        conf_interval = float(print_every)
        df = pd.DataFrame(new_com_vals)
        df = np.concatenate(np.array(df))
        sim_conf_times = np.linspace(0, conf_interval * len(df), num=len(df))
        if fig is True:
            plt.figure(figsize=(15, 3))
        plt.xlabel(f'End-to-End Distance (sim units)')
        plt.ylabel(f'Probablity')
        H, bins = np.histogram(df, density=True, bins=bins)
        H = H * (bins[1] - bins[0])
        plt.plot(bins[:-1], H, label=self.sim.sim_dir.split("/")[-1])


class Observable:
    """ Currently implemented observables for this oxDNA wrapper."""

    @staticmethod
    def distance(particle_1=None, particle_2=None, PBC=None, print_every=None, name=None):
        """
        Calculate the distance between two (groups) of particles
        """
        return ({
            "output": {
                "print_every": print_every,
                "name": name,
                "cols": [
                    {
                        "type": "distance",
                        "particle_1": particle_1,
                        "particle_2": particle_2,
                        "PBC": PBC
                    }
                ]
            }
        })

    @staticmethod
    def hb_list(print_every=None, name=None, only_count=None):
        """
        Compute the number of hydrogen bonds between the specified particles
        """
        return ({
            "output": {
                "print_every": print_every,
                "name": name,
                "cols": [
                    {
                        "type": "hb_list",
                        "order_parameters_file": "hb_list.txt",
                        "only_count": only_count
                    }
                ]
            }
        })

    @staticmethod
    def particle_position(particle_id=None, orientation=None, absolute=None, print_every=None, name=None):
        """
        Return the x,y,z postions of specified particles
        """
        return ({
            "output": {
                "print_every": print_every,
                "name": name,
                "cols": [
                    {
                        "type": "particle_position",
                        "particle_id": particle_id,
                        "orientation": orientation,
                        "absolute": absolute
                    }
                ]
            }
        })

    @staticmethod
    def potential_energy(print_every=None, split=None, name=None):
        """
        Return the potential energy
        """
        return ({
            "output": {
                "print_every": f'{print_every}',
                "name": name,
                "cols": [
                    {
                        "type": "potential_energy",
                        "split": f"{split}"
                    }
                ]
            }
        })

    @staticmethod
    def force_energy(print_every=None, name=None, print_group=None):
        """
        Return the energy exerted by external forces
        """
        if print_group is not None:
            return ({
                "output": {
                    "print_every": f'{print_every}',
                    "name": name,
                    "cols": [
                        {
                            "type": "force_energy",
                            "print_group": f"{print_group}"
                        }
                    ]
                }
            })
        else:
            return ({
                "output": {
                    "print_every": f'{print_every}',
                    "name": name,
                    "cols": [
                        {
                            "type": "force_energy",
                        }
                    ]
                }
            })

    @staticmethod
    def kinetic_energy(print_every=None, name=None):
        """
        Return the kinetic energy  
        """
        return ({
            "output": {
                "print_every": f'{print_every}',
                "name": name,
                "cols": [
                    {
                        "type": "kinetic_energy"
                    }
                ]
            }
        })


class Force:
    """ Currently implemented external forces for this oxDNA wrapper."""

    @staticmethod
    def morse(particle=None, ref_particle=None, a=None, D=None, r0=None, PBC=None):
        "Morse potential"
        return ({"force": {
            "type": 'morse',
            "particle": f'{particle}',
            "ref_particle": f'{ref_particle}',
            "a": f'{a}',
            "D": f'{D}',
            "r0": f'{r0}',
            "PBC": f'{PBC}',
        }
        })

    @staticmethod
    def skew_force(particle=None, ref_particle=None, stdev=None, r0=None, shape=None, PBC=None):
        "Skewed Gaussian potential"
        return ({"force": {
            "type": 'skew_trap',
            "particle": f'{particle}',
            "ref_particle": f'{ref_particle}',
            "stdev": f'{stdev}',
            "r0": f'{r0}',
            "shape": f'{shape}',
            "PBC": f'{PBC}'
        }
        })

    @staticmethod
    def com_force(com_list=None, ref_list=None, stiff=None, r0=None, PBC=None, rate=None):
        "Harmonic trap between two groups"
        return ({"force": {
            "type": 'com',
            "com_list": f'{com_list}',
            "ref_list": f'{ref_list}',
            "stiff": f'{stiff}',
            "r0": f'{r0}',
            "PBC": f'{PBC}',
            "rate": f'{rate}'
        }
        })

    @staticmethod
    def mutual_trap(particle=None, ref_particle=None, stiff=None, r0=None, PBC=None):
        """
        A spring force that pulls a particle towards the position of another particle
    
        Parameters:
            particle (int): the particle that the force acts upon
            ref_particle (int): the particle that the particle will be pulled towards
            stiff (float): the force constant of the spring (in simulation units)
            r0 (float): the equlibrium distance of the spring
            PBC (bool): does the force calculation take PBC into account (almost always 1)
        """
        return ({"force": {
            "type": "mutual_trap",
            "particle": particle,
            "ref_particle": ref_particle,
            "stiff": stiff,
            "r0": r0,
            "PBC": PBC
        }
        })

    @staticmethod
    def string(particle, f0, rate, direction):
        """
        A linear force along a vector
    
        Parameters:
            particle (int): the particle that the force acts upon
            f0 (float): the initial strength of the force at t=0 (in simulation units)
            rate (float or SN string): growing rate of the force (simulation units/timestep)
            dir ([float, float, float]): the direction of the force
        """
        return ({"force": {
            "type": "string",
            "particle": particle,
            "f0": f0,
            "rate": rate,
            "dir": direction
        }})

    @staticmethod
    def harmonic_trap(particle, pos0, stiff, rate, direction):
        """
        A linear potential well that traps a particle
    
        Parameters:
            particle (int): the particle that the force acts upon
            pos0 ([float, float, float]): the position of the trap at t=0
            stiff (float): the stiffness of the trap (force = stiff * dx)
            rate (float): the velocity of the trap (simulation units/time step)
            direction ([float, float, float]): the direction of movement of the trap
        """
        return ({"force": {
            "type": "trap",
            "particle": particle,
            "pos0": pos0,
            "rate": rate,
            "dir": direction
        }})

    @staticmethod
    def rotating_harmonic_trap(particle, stiff, rate, base, pos0, center, axis, mask):
        """
        A harmonic trap that rotates in space with constant angular velocity
    
        Parameters:
            particle (int): the particle that the force acts upon
            pos0 ([float, float, float]): the position of the trap at t=0
            stiff (float): the stiffness of the trap (force = stiff * dx)
            rate (float): the angular velocity of the trap (simulation units/time step)
            base (float): initial phase of the trap
            axis ([float, float, float]): the rotation axis of the trap
            mask([float, float, float]): the masking vector of the trap (force vector is element-wise multiplied by mask)
        """
        return ({"force": {
            "type": "twist",
            "particle": particle,
            "stiff": stiff,
            "rate": rate,
            "base": base,
            "pos0": pos0,
            "center": center,
            "axis": axis,
            "mask": mask
        }})

    @staticmethod
    def repulsion_plane(particle, stiff, direction, position):
        """
        A plane that forces the affected particle to stay on one side.
    
        Parameters:
            particle (int): the particle that the force acts upon.  -1 will act on whole system.
            stiff (float): the stiffness of the trap (force = stiff * distance below plane)
            dir ([float, float, float]): the normal vecor to the plane
            position(float): position of the plane (plane is d0*x + d1*y + d2*z + position = 0)
        """
        return ({"force": {
            "type": "repulsion_plane",
            "particle": particle,
            "stiff": stiff,
            "dir": direction,
            "position": position
        }})

    @staticmethod
    def repulsion_sphere(particle, center, stiff, r0, rate=1):
        """
        A sphere that encloses the particle
        
        Parameters:
            particle (int): the particle that the force acts upon
            center ([float, float, float]): the center of the sphere
            stiff (float): stiffness of trap
            r0 (float): radius of sphere at t=0
            rate (float): the sphere's radius changes to r = r0 + rate*t
        """
        return ({"force": {
            "type": "sphere",
            "center": center,
            "stiff": stiff,
            "r0": r0,
            "rate": rate
        }})


class SimFiles:
    """
    Parse the current files present in simulation directory
    """

    def __init__(self, sim):
        self.sim = sim
        if os.path.exists(self.sim.sim_dir):
            self.file_list = os.listdir(self.sim.sim_dir)
            self.parse_current_files()

    def parse_current_files(self):
        self.sim_dir = self.sim.sim_dir
        if os.path.exists(self.sim_dir):
            self.file_list = os.listdir(self.sim_dir)
        else:
            print('Simulation directory does not exsist')
            return None
        for file in self.file_list:
            if not file.endswith('pyidx'):
                if file == 'trajectory.dat':
                    self.traj = os.path.abspath(os.path.join(self.sim_dir, file))
                elif file == 'last_conf.dat':
                    self.last_conf = os.path.abspath(os.path.join(self.sim_dir, file))
                elif (file.endswith(('.dat'))) and not (file.endswith(('energy.dat'))) and not (
                        file.endswith(('trajectory.dat'))) and not (file.endswith(('error_conf.dat'))) and not (
                        file.endswith(('last_hist.dat'))) and not (file.endswith(('traj_hist.dat'))) and not (
                        file.endswith(('last_conf.dat'))):
                    self.dat = os.path.abspath(os.path.join(self.sim_dir, file))
                elif (file.endswith(('.top'))):
                    self.top = os.path.abspath(os.path.join(self.sim_dir, file))
                elif file == 'forces.json':
                    self.force = os.path.abspath(os.path.join(self.sim_dir, file))
                elif file == 'input':
                    self.input = os.path.abspath(os.path.join(self.sim_dir, file))
                elif file == 'input.json':
                    self.input_js = os.path.abspath(os.path.join(self.sim_dir, file))
                elif file == 'observables.json':
                    self.observables = os.path.abspath(os.path.join(self.sim_dir, file))
                elif file == 'run.sh':
                    self.run_file = os.path.abspath(os.path.join(self.sim_dir, file))
                elif (file.startswith(('slurm'))):
                    self.run_file = os.path.abspath(os.path.join(self.sim_dir, file))
                elif 'energy.dat' in file:
                    self.energy = os.path.abspath(os.path.join(self.sim_dir, file))
                elif 'com_distance' in file:
                    self.com_distance = os.path.abspath(os.path.join(self.sim_dir, file))
                elif 'cms_positions' in file:
                    self.cms_positions = os.path.abspath(os.path.join(self.sim_dir, file))
                elif 'par' in file:
                    self.par = os.path.abspath(os.path.join(self.sim_dir, file))
                elif 'last_hist.dat' in file:
                    self.last_hist = os.path.abspath(os.path.join(self.sim_dir, file))
                elif 'hb_observable.txt' in file:
                    self.hb_observable = os.path.abspath(os.path.join(self.sim_dir, file))
                elif 'potential_energy.txt' in file:
                    self.potential_energy = os.path.abspath(os.path.join(self.sim_dir, file))
                elif 'all_observables.txt' in file:
                    self.all_observables = os.path.abspath(os.path.join(self.sim_dir, file))
                elif 'hb_contacts.txt' in file:
                    self.hb_contacts = os.path.abspath(os.path.join(self.sim_dir, file))
                elif 'run_time_custom_observable.json' in file:
                    self.run_time_custom_observable = os.path.abspath(os.path.join(self.sim_dir, file))<|MERGE_RESOLUTION|>--- conflicted
+++ resolved
@@ -64,11 +64,7 @@
             self.file_dir = Path(file_dir)
         else:
             raise ValueError(f"Invalid type {type(file_dir)} for parameter file_dir")
-<<<<<<< HEAD
-=======
-        if not self.file_dir.exists():
-            raise Exception(f"No such directory {str(file_dir)}")
->>>>>>> 758729fd
+
         # handle alternate param types for sim_dir
         if sim_dir is None:   # if no sim dir is provided, use file dir
             self.sim_dir = self.file_dir
