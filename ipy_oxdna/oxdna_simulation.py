--- conflicted
+++ resolved
@@ -315,11 +315,7 @@
     def build_sim_dir(self):
         """Make the simulation directory"""
         if not os.path.exists(self.sim.sim_dir):
-<<<<<<< HEAD
-            self.sim.sim_dir.mkdir(parents=True)
-=======
             os.makedirs(self.sim.sim_dir)
->>>>>>> c0bb34b4
 
     def build_dat_top(self):
         """Write intial conf and toplogy to simulation directory"""
@@ -740,11 +736,7 @@
         sim.input_file({'lastconf_file': os.devnull, 'steps': '0'})
         sim.oxpy_run.run(subprocess=False, verbose=False, log=False)
         sim.input_file({'lastconf_file': f'{last_conf_file}', 'steps': f'{steps}'})
-<<<<<<< HEAD
-        err_split = sim.oxpy_run.sim_err.split() # get error log, split by whitespace
-        mem = err_split.index('memory:')
-        sim_mem = err_split[mem + 1]
-=======
+
         err_split = sim.oxpy_run.sim_output[1].split()
         try:
             mem = err_split.index('memory:')
@@ -752,7 +744,6 @@
         except:
             print("Unable to determine CUDA memoery usage")
             
->>>>>>> c0bb34b4
         return float(sim_mem)
 
     def queue_sim(self, sim: Simulation, continue_run=False):
