from __future__ import annotations

import errno
from abc import ABC
from pathlib import Path
from typing import Any, Union
import os
import numpy as np
import shutil
from json import dumps, loads, dump, load
import oxpy
import multiprocessing as mp
import py
from oxDNA_analysis_tools.UTILS.data_structures import TrajInfo, TopInfo
from oxDNA_analysis_tools.UTILS.get_confs import Configuration
from oxDNA_analysis_tools.UTILS.oxview import oxdna_conf
from oxDNA_analysis_tools.UTILS.RyeReader import describe, get_confs

import ipywidgets as widgets
from IPython.display import display
import pandas as pd
import matplotlib.pyplot as plt
from time import sleep
import nvidia_smi
import timeit
import subprocess as sp
import traceback
import queue
import json
import signal
<<<<<<< HEAD


from . import observable
from .defaults import DefaultInput, SEQ_DEP_PARAMS, NA_PARAMETERS, RNA_PARAMETERS, get_default_input
from .force import Force


# import cupy
=======
import pickle
import warnings
import sys
>>>>>>> 96558c2f

class Simulation:
    file_dir: Path
    sim_dir: Path
    sim_files: SimFiles
    build_sim: BuildSimulation
    input: Input
    analysis: Analysis
    protein: Protein
    oxpy_run: OxpyRun
    oat: OxdnaAnalysisTools

    """
    Used to interactivly interface and run an oxDNA simulation.
    
    Parameters:
        file_dir (str): Path to directory containing inital oxDNA dat and top files.
        
        sim_dir (str): Path to directory where a simulation will be run using inital files.
    """

    def __init__(self,
                 file_dir: Union[str, Path],
                 sim_dir: Union[str, Path, None] = None,
                 input_file_params: dict = {}):
        """
        Instance lower level class objects used to compose the Simulation class features.
        """

        # handle alternate param types for file_dir
        if isinstance(file_dir, Path):
            self.file_dir = file_dir
        elif isinstance(file_dir, str):
            self.file_dir = Path(file_dir)
        else:
            raise ValueError(f"Invalid type {type(file_dir)} for parameter file_dir")

        # handle alternate param types for sim_dir
        if sim_dir is None:  # if no sim dir is provided, use file dir
            self.sim_dir = self.file_dir
        elif isinstance(sim_dir, str):
            self.sim_dir = Path(sim_dir)
        elif isinstance(sim_dir, Path):
            self.sim_dir = sim_dir
        else:
            raise ValueError(f"Invalid type {type(sim_dir)} for parameter sim_dir")
        # tolerate sim_dir not existing, we can create it later

        self.sim_files = SimFiles(self)
        self.build_sim = BuildSimulation(self)
        self.input = Input(self)
        self.analysis = Analysis(self)
        self.protein = Protein(self)
        self.oxpy_run = OxpyRun(self)
        self.oat = OxdnaAnalysisTools(self)
        self.sequence_dependant = SequenceDependant(self)

    def build(self, clean_build=False):
        """
        Build dat, top, and input files in simulation directory.
        
        Parameters:
            clean_build (bool): If sim_dir already exsists, remove it and then rebuild sim_dir
        """
        if self.sim_dir.exists():
            # print(f'Exisisting simulation files in {self.sim_dir.split("/")[-1]}')
            if clean_build == True:
                # TODO: support for non-cli contexts
                answer = input('Are you sure you want to delete all simulation files? '
                               'Type y/yes to continue or anything else to return (use clean_build=str(force) to skip this message)')
                if (answer == 'y') or (answer == 'yes'):
                    shutil.rmtree(f'{self.sim_dir}/')
                    self.build_sim.force_cache = None
                else:
                    print('Remove optional argument clean_build and rerun to continue')
                    return None
            elif clean_build == 'force':
                shutil.rmtree(self.sim_dir)
                self.build_sim.force_cache = None
            elif clean_build == False:
                print(
                    'The simulation directory already exists, if you wish to write over the directory set clean_build=force')
                return None
        self.build_sim.build_sim_dir()
        self.build_sim.build_dat_top()
        self.build_sim.build_input()

        self.sim_files.parse_current_files()

    def input_file(self, parameters):
        """
        Modify the parameters of the oxDNA input file, all parameters are avalible at https://lorenzo-rovigatti.github.io/oxDNA/input.html
        
        Parameters:
            parameters (dict): dictonary of oxDNA input file parameters
        """
        self.input.modify_input(parameters)

    def add_protein_par(self):
        """
        Add a parfile from file_dir to sim_dir and add file name to input file
        """
        self.build_sim.build_par()
        self.protein.par_input()

    def add_force_file(self):
        """
        Add a external force file from file_dir to sim_dir and add file name to input
        """
        self.build_sim.get_force_file()
        self.build_sim.build_force_from_file()
        self.input_file({'external_forces': '1'})

    def add_force(self, force_js):
        """
        Add an external force to the simulation.
        
        Parameters:
            force_js (ipy_oxdna.force.Force): A force object, essentially a dictonary, specifying the external force parameters.
        """
        if not os.path.exists(os.path.join(self.sim_dir, "forces.json")):
            self.input_file({'external_forces': '1'})
        self.build_sim.build_force(force_js)

    def add_observable(self, observable_js):
        """
        Add an observable that will be saved as a text file to the simulation.
        
        Parameters:
            observable_js (Observable): A observable object, essentially a dictonary, specifying the observable parameters.
        """
        if not os.path.exists(os.path.join(self.sim_dir, "observables.json")):
            self.input_file({'observables_file': 'observables.json'})
        self.build_sim.build_observable(observable_js)

    def slurm_run(self, run_file, job_name='oxDNA'):
        """
        Write a provided sbatch run file to the simulation directory.
        
        Parameters:
            run_file (str): Path to the provided sbatch run file.
            job_name (str): Name of the sbatch job.
        """
        self.sim_files.run_file = os.path.abspath(os.path.join(self.sim_dir, run_file))
        self.slurm_run = SlurmRun(self.sim_dir, run_file, job_name)

    def make_sequence_dependant(self):
        """ Add a sequence dependant file to simulation directory and modify input file to use it."""
        self.sequence_dependant.make_sim_sequence_dependant()


<<<<<<< HEAD
class SimulationComponent(ABC):
=======
    def pickle_sim(self):
        """ Pickle the simulation object to a file."""
        with open(f'{self.sim_dir}/sim.pkl', 'wb') as f:
            pickle.dump(self, f)

    @classmethod        
    def from_pickle(cls, filename):
        """ Read a pickled simulation object from a file."""
        with open(filename, 'rb') as f:
            sim = pickle.load(f)
        return sim



class GenerateReplicas:
>>>>>>> 96558c2f
    """
    abstract class for a component of a simulation object
    """
    sim: Simulation

    def __init__(self, sim: Simulation):
        self.sim = sim


class Protein(SimulationComponent):
    """
    Methods used to enable anm simulations with proteins
    """

    def par_input(self):
        self.sim.input_file({
            'interaction_type': 'DNANM',
            'parfile': self.sim.build_sim.par
        })


class BuildSimulation(SimulationComponent):
    force: Force
    force_cache: Any
    par: Any
    force_file: Path
    is_file: bool

    # names of top and conf file in file directory
    top_file_name: str
    conf_file_name: str

    # dict which maps names of file in file directory to sim directory
    name_mapper: dict[str, str]

    """ Methods used to create/build oxDNA simulations."""

    def __init__(self, sim: Simulation):
        """ Initalize access to simulation information"""
        SimulationComponent.__init__(self, sim)
        self.force = Force()
        self.force_cache = None

        self.name_mapper = {
            "conf_file": "init.dat"  # default-case: rename last_conf to init
        }
        self.top_file_name = None
        self.conf_file_name = None

    def get_file_dir(self):
        return self.sim.file_dir

    def get_sim_dir(self):
        return self.sim.sim_dir

    file_dir = property(get_file_dir)
    sim_dir = property(get_sim_dir)

    def build_sim_dir(self):
        """Make the simulation directory"""
        if not self.sim.sim_dir.exists():
            os.makedirs(self.sim.sim_dir)

    def build_dat_top(self):
        """
        Write intial conf and toplogy to simulation directory
        """
        # find file-directory top and dat
        if self.top_file_name is None:
            self.top_file_name = find_top_file(self.file_dir, self.sim).name
        if self.conf_file_name is None:
            self.conf_file_name = find_conf_file(self.file_dir, self.sim).name

        if "conf_file" in self.name_mapper:
            self.sim.input.set_conf_file(self.name_mapper["conf_file"])
        else:
            self.sim.input.set_conf_file(self.conf_file_name)
        if "topology" in self.name_mapper:
            self.sim.input.set_top_file(self.name_mapper["topology"])
        else:
            self.sim.input.set_top_file(self.top_file_name)

        # copy dat file to sim directory
        assert (self.file_dir / self.conf_file_name).exists()
        shutil.copy(self.file_dir / self.conf_file_name, 
                    self.sim.sim_dir)
        shutil.move(self.sim.sim_dir / self.conf_file_name,
                    self.sim.sim_dir / self.sim.input.get_conf_file())

        # copy top file to sim directory
        assert(self.file_dir / self.top_file_name).exists()
        shutil.copy(self.file_dir / self.top_file_name,
                    self.sim.sim_dir)
        shutil.move(self.sim.sim_dir / self.top_file_name,
                    self.sim.sim_dir / self.sim.input.get_top_file())

    def list_file_dir(self) -> list[str]:
        """
        Returns: a list of files in the data source directory
        """
        return os.listdir(self.sim.file_dir)

    def build_input(self, production=False):
        """Calls a methods from the Input class which writes a oxDNA input file in plain text and json"""
        self.sim.input.initalize_input()
        self.sim.input.write_input(production=production)

    def get_par(self):
        """
        what does "par" mean
        """
        files = self.list_file_dir()
        self.par = [file for file in files if file.endswith('.par')][0]

    def build_par(self):
        """
        what does "par" mean
        """
        self.get_par()
        shutil.copy(os.path.join(self.sim.file_dir, self.par), self.sim.sim_dir)

    def get_force_file(self):
        files = self.list_file_dir()
        force_file = [file for file in files if file.endswith('.txt')][0]
        if len(force_file) > 1:
            force_file = [file for file in files if file.endswith('force.txt')][0]
        self.force_file = self.file_dir / force_file

    def build_force_from_file(self):
        forces = []
        shutil.copy(self.force_file, self.sim.sim_dir)
        with open(self.force_file, 'r') as f:
            lines = f.readlines()

        buffer = []
        for line in lines:
            if line.strip() == '{':
                buffer = []
            elif line.strip() == '}':
                force_dict = {}
                for entry in buffer:
                    key, value = [x.strip() for x in entry.split('=')]
                    force_dict[key] = value
                forces.append({'force': force_dict})
            else:
                if line.strip():  # Check if the line is not empty
                    buffer.append(line.strip())
        for force in forces:
            self.build_force(force)

    def build_force(self, force_js: dict):
        force_file_path = self.sim_dir / "forces.json"

        # Initialize the cache and create the file if it doesn't exist
        if self.force_cache is None:
            if not force_file_path.is_file():
                self.force_cache = {}
                with force_file_path.open("w") as f:
                    json.dump(self.force_cache, f, indent=4)
                self.is_empty = True  # Set the flag to True for a new file
            else:
                with force_file_path.open("r") as f:
                    self.force_cache = json.load(f)
                self.is_empty = not bool(self.force_cache)  # Set the flag based on the cache

        # Check for duplicates in the cache
        for force in list(self.force_cache.values()):
            # TODO: CLEAN UP THIS LINE
            if list(force.values())[1] == list(list(force_js.values())[0].values())[1]:
                return

        # Add the new force to the cache
        new_key = f'force_{len(self.force_cache)}'
        self.force_cache[new_key] = force_js['force']

        # Append the new force to the existing JSON file
        self.append_to_json_file(str(force_file_path),
                                 new_key,
                                 force_js['force'],
                                 self.is_empty)

        self.is_empty = False  # Update the flag

    def append_to_json_file(self,
                            file_path: str,
                            new_entry_key: str,
                            new_entry_value: Any,
                            is_empty: bool):
        with open(file_path, 'rb+') as f:
            f.seek(-1, os.SEEK_END)  # Go to the last character of the file
            f.truncate()  # Remove the last character (should be the closing brace)

            if not is_empty:
                f.write(b',\n')  # Only add a comma if the JSON object is not empty

            new_entry_str = f'    "{new_entry_key}": {json.dumps(new_entry_value, indent=4)}\n}}'
            f.write(new_entry_str.encode('utf-8'))

    def build_observable(self, observable_js: dict, one_out_file=False):
        """
        Write observable file is one does not exist. If a observable file exists add additional observables to the file.
        
        Parameters:
            observable_js (dict): observable dictornary obtained from the Observable class methods
        """
        if not os.path.exists(os.path.join(self.sim.sim_dir, "observables.json")):
            with open(os.path.join(self.sim.sim_dir, "observables.json"), 'w') as f:
                f.write(dumps(observable_js, indent=4))
        else:
            with open(os.path.join(self.sim.sim_dir, "observables.json"), 'r') as f:
                read_observable_js = loads(f.read())
                multi_col = False
                for observable in list(read_observable_js.values()):
                    if list(observable.values())[1] == list(list(observable_js.values())[0].values())[1]:
                        read_observable_js['output']['cols'].append(observable_js['output']['cols'][0])
                        multi_col = True
                if not multi_col:
                    read_observable_js[f'output_{len(list(read_observable_js.keys()))}'] = read_observable_js['output']
                    del read_observable_js['output']
                    read_observable_js.update(observable_js.items())
                with open(os.path.join(self.sim.sim_dir, "observables.json"), 'w') as f:
                    f.write(dumps(read_observable_js, indent=4))

    def build_hb_list_file(self, p1, p2):
        self.sim.sim_files.parse_current_files()
        column_names = ['strand', 'nucleotide', '3_prime', '5_prime']

        try:
            top = pd.read_csv(self.sim.sim_files.top, sep=' ', names=column_names).iloc[1:, :].reset_index(drop=True)
            top['index'] = top.index
            p1 = p1.split(',')
            p2 = p2.split(',')
            i = 1
            with open(os.path.join(self.sim.sim_dir, "hb_list.txt"), 'w') as f:
                f.write("{\norder_parameter = bond\nname = all_native_bonds\n")
            complement = {'A': 'T', 'T': 'A', 'C': 'G', 'G': 'C'}
            for nuc1 in p1:
                nuc1_data = top.iloc[int(nuc1)]
                nuc1_complement = complement[nuc1_data['nucleotide']]
                for nuc2 in p2:
                    nuc2_data = top.iloc[int(nuc2)]
                    if nuc2_data['nucleotide'] == nuc1_complement:
                        with open(os.path.join(self.sim.sim_dir, "hb_list.txt"), 'a') as f:
                            f.write(f'pair{i} = {nuc1}, {nuc2}\n')
                        i += 1
            with open(os.path.join(self.sim.sim_dir, "hb_list.txt"), 'a') as f:
                f.write("}\n")
            return None

        except:
            with open(self.sim.sim_files.force, 'r') as f:
                lines = f.readlines()
                lines = [int(line.strip().split()[1].replace('"', '')[:-1]) for line in lines if 'particle' in line]
                line_sets = [(lines[i], lines[i + 1]) for i in range(0, len(lines), 2)]
                line_sets = {tuple(sorted(t)) for t in line_sets}
            with open(os.path.join(self.sim.sim_dir, "hb_list.txt"), 'w') as f:
                f.write("{\norder_parameter = bond\nname = all_native_bonds\n")
                for idx, line_set in enumerate(line_sets):
                    f.write(f'pair{idx} = {line_set[0]}, {line_set[1]}\n')
                f.write("}\n")

            return None


class OxpyRun(SimulationComponent):
    # setup params
    sim_dir: str
    # run params
    subprocess: bool
    verbose: bool
    continue_run: bool
    log: Union[False, str]  # name of log file, or False if log is off
    join: bool
    custom_observables: bool
    sim_output: str
    sim_err: str
    process: mp.Process

    error_message: Union[None, str]

    """Automatically runs a built oxDNA simulation using oxpy within a subprocess"""

    def __init__(self, sim: Simulation):
        """ Initalize access to simulation inforamtion."""
        SimulationComponent.__init__(self, sim)
        self.my_obs = {}

    def run(self,
            subprocess=True,
            continue_run=False,
            verbose=True,
            log: Union[str, bool] = True,
            join=False,
            custom_observables=None):
        """ Run oxDNA simulation using oxpy in a subprocess.
        
        Parameters:
            subprocess (bool): If false run simulation in parent process (blocks process), if true spawn sim in child process.
            continue_run (number): If False overide previous simulation results. If True continue previous simulation run.
            verbose (bool): If true print directory of simulation when run.
            log (bool): If not False, print a log file to simulation directory. If True, the file will be auto-named to "log.log". otherwise it will be given the provided name
            join (bool): If true block main parent process until child process has terminated (simulation finished)
        """
        self.subprocess = subprocess
        self.verbose = verbose
        self.continue_run = continue_run
        if log is True:
            self.log = "log.log"
        else:
            self.log = log
        self.join = join
        self.custom_observables = custom_observables

        if self.verbose:
            print(f'Running: {self.sim.sim_dir}')

        if self.subprocess:
            self.spawn(self.run_complete)
        else:
            self.run_complete()

    def spawn(self, f, args=()):
        """Spawn subprocess"""
        p = mp.Process(target=f, args=args)
        p.start()
        if self.join:
            p.join()
        self.process = p

    def run_complete(self):
        """Run an oxDNA simulation"""
        self.error_message = None
        tic = timeit.default_timer()
        # capture outputs
        capture = py.io.StdCaptureFD()
        if self.continue_run is not False:
            self.sim.input_file({"conf_file": self.sim.sim_files.last_conf, "refresh_vel": "0",
                                 "restart_step_counter": "0", "steps": f'{self.continue_run}'})
        start_dir = os.getcwd()
        os.chdir(self.sim.sim_dir)
        with open('input.json', 'r') as f:
            my_input = loads(f.read())
        with oxpy.Context():
            ox_input = oxpy.InputFile()
            for k, v in my_input.items():
                # todo: error-handling for vals that don't stringify nicely
                ox_input[k] = str(v)
            try:
                manager = oxpy.OxpyManager(ox_input)
                if hasattr(self.sim.sim_files, 'run_time_custom_observable'):
                    with open(self.sim.sim_files.run_time_custom_observable, 'r') as f:
                        self.my_obs = load(f)
                    for key, value in self.my_obs.items():
                        my_obs = [eval(observable_string, {"self": self}) for observable_string in value['observables']]
                        manager.add_output(key, print_every=value['print_every'], observables=my_obs)
                manager.run_complete()
                del manager
            except oxpy.OxDNAError as e:
                self.error_message = traceback.format_exc()

        # grab captured err and outputs
        self.sim_output, self.sim_err = capture.reset()
        toc = timeit.default_timer()
        if self.verbose:
            print(f'Run time: {toc - tic}')
            if self.error_message is not None:
                print(
                    f'Exception encountered in {self.sim.sim_dir}:\n{type(self.error_message).__name__}: {self.error_message}')
            else:
                print(f'Finished: {self.sim.sim_dir.parent}')

                # if log is set
                print(f'y: {self.sim.sim_dir.parent}')
        if self.log:
            with open('log.log', 'w') as f:
                f.write(self.sim_output)  # write output log
                f.write(self.sim_err)  # write error log
                f.write(f'Run time: {toc - tic}')  # write runtime
                if self.error_message is not None:
                    f.write(f'Exception: {self.error_message}')
        self.sim.sim_files.parse_current_files()
        os.chdir(start_dir)

    def cms_obs(self, *args, name=None, print_every=None):
        self.my_obs[name] = {'print_every': print_every, 'observables': []}
        for particle_indexes in args:
            self.my_obs[name]['observables'].append(f'self.cms_observables({particle_indexes})()')

        self.write_custom_observable()

    def write_custom_observable(self):
        with open(os.path.join(self.sim.sim_dir, "run_time_custom_observable.json"), 'w') as f:
            dump(self.my_obs, f, indent=4)

    def cms_observables(self, particle_indexes):
        class ComPositionObservable(oxpy.observables.BaseObservable):
            def get_output_string(self, curr_step):
                output_string = ''
                np_idx = [list(map(int, particle_idx.split(','))) for particle_idx in particle_indexes]
                particles = np.array(self.config_info.particles())
                indexed_particles = [particles[idx] for idx in np_idx]
                cupy_array = np.array(
                    [np.array([particle.pos for particle in particle_list]) for particle_list in indexed_particles],
                    dtype=np.float64)

                box_length = np.float64(self.config_info.box_sides[0])

                pos = np.zeros((cupy_array.shape[1], cupy_array.shape[2]), dtype=np.float64)
                np.subtract(cupy_array[0], cupy_array[1], out=pos, dtype=np.float64)

                pos = pos - box_length * np.round(pos / box_length)

                new_pos = np.linalg.norm(pos, axis=1)
                r0 = np.full(new_pos.shape, 1.2)
                gamma = 58.7
                shape = 1.2

                final = np.sum(1 / (1 + np.exp((new_pos - r0 * shape) * gamma))) / np.float64(new_pos.shape[0])

                output_string += f'{final} '
                return output_string

        return ComPositionObservable

    # def cms_observables(self, particle_indexes):
    #         class ComPositionObservable(oxpy.observables.BaseObservable):
    #             def get_output_string(self, curr_step):
    #                 output_string = ''
    #                 np_idx = [list(map(int, particle_idx.split(','))) for particle_idx in particle_indexes]
    #                 particles = np.array(self.config_info.particles())
    #                 indexed_particles = [particles[idx] for idx in np_idx]
    #                 cupy_array = np.array([np.array([particle.pos for particle in particle_list]) for particle_list in indexed_particles], dtype=object)
    #                 for array in cupy_array:
    #                     pos = np.mean(array, axis=0)
    #                     output_string += f'{pos[0]},{pos[1]},{pos[2]} '
    #                 return output_string
    #         return ComPositionObservable


class SlurmRun:
    """Using a user provided slurm run file, setup a slurm job to be run"""

    def __init__(self, sim_dir, run_file, job_name):
        self.sim_dir = sim_dir
        self.run_file = run_file
        self.job_name = job_name
        self.write_run_file()

    def write_run_file(self):
        """ Write a run file to simulation directory."""
        with open(self.run_file, 'r') as f:
            lines = f.readlines()
            with open(os.path.join(self.sim_dir, 'run.sh'), 'w') as r:
                for line in lines:
                    if 'job-name' in line:
                        r.write(f'#SBATCH --job-name="{self.job_name}"\n')
                    else:
                        r.write(line)

    def sbatch(self):
        """ Submit sbatch run file."""
        # TODO: better pls
        os.chdir(self.sim_dir)
        os.system("sbatch run.sh")


class SimulationManager:
<<<<<<< HEAD
    n_processes: int
=======

>>>>>>> 96558c2f
    manager: mp.Manager
    # todo: replace w/ generator?
    sim_queue: queue.Queue[Simulation]
    process_queue: queue.Queue
    gpu_memory_queue: queue.Queue
    terminate_queue: queue.Queue
    worker_process_list: list
<<<<<<< HEAD

=======
    
    warnings.filterwarnings(
    "ignore",
    "os.fork\\(\\) was called\\. os\\.fork\\(\\) is incompatible with multithreaded code, and JAX is multithreaded, so this will likely lead to a deadlock\\.",
    RuntimeWarning
    )
>>>>>>> 96558c2f
    """ In conjunction with nvidia-cuda-mps-control, allocate simulations to avalible cpus and gpus."""

    def __init__(self, n_processes=None):
        """
        Initalize the multiprocessing queues used to manage simulation allocation.
        
        The sim_queue utilizes a single process to store all queued simulations and allocates simulations to cpus.
        The process_queue manages the number of processes/cpus avalible to be sent to gpu memory.
        gpu_memory_queue is used to block the process_queue from sending simulations to gpu memory if memoy is near full.
        
        Parameters:
            n_processes (int): number of processes/cpus avalible to run oxDNA simulations in parallel.
        """
        if n_processes is None:
            self.n_processes = self.get_number_of_processes()
        else:
            if type(n_processes) is not int:
                raise ValueError('n_processes must be an integer')
            self.n_processes = n_processes
        self.manager = mp.Manager()
        self.sim_queue = self.manager.Queue()
        self.process_queue = self.manager.Queue(self.n_processes)
        self.gpu_memory_queue = self.manager.Queue(1)
        self.terminate_queue = self.manager.Queue(1)
        self.worker_process_list = self.manager.list()


    def get_number_of_processes(self):
        try:
            # Try using os.sched_getaffinity() available on some Unix systems
            if sys.platform.startswith('linux'):
                return len(os.sched_getaffinity(0))
            else:
                # Fallback to multiprocessing.cpu_count() which works cross-platform
                return mp.cpu_count()
        except Exception as e:
            # Handle possible exceptions (e.g., no access to CPU info)
            print(f"Failed to determine the number of CPUs: {e}")
            return 1  # Safe fallback if number of CPUs can't be determined


    def gpu_resources(self) -> tuple[np.ndarray, int]:
        """ Method to probe the number and current avalible memory of gpus."""
        avalible_memory = []
        try:
            nvidia_smi.nvmlInit()
        except Exception as e:
            print('nvidia-smi not avalible, ensure you have a cuda enabled GPU')
            raise e
        NUMBER_OF_GPU = nvidia_smi.nvmlDeviceGetCount()
        for i in range(NUMBER_OF_GPU):
            handle = nvidia_smi.nvmlDeviceGetHandleByIndex(i)
            info = nvidia_smi.nvmlDeviceGetMemoryInfo(handle)
            avalible_memory.append(self._bytes_to_megabytes(info.total) - self._bytes_to_megabytes(info.used))
        gpu_most_aval_mem_free = max(avalible_memory)
        gpu_most_aval_mem_free_idx = avalible_memory.index(gpu_most_aval_mem_free)
        return np.round(gpu_most_aval_mem_free, 2), gpu_most_aval_mem_free_idx

    def _bytes_to_megabytes(self, byte):
        # TODO: make this not a class method?
        return byte / 1048576

    def get_sim_mem(self, sim: Simulation, gpu_idx):
        """
        Returns the amount of simulation memory requried to run an oxDNA simulation.
        Note: A process running a simulation will need more memory then just required for the simulation.
              Most likely overhead from nvidia-cuda-mps-server
        
        Parameters:
            sim (Simulation): Simulation object to probe the required memory of.
            gpu_idx: depreciated
        """
        steps = sim.input.input_dict['steps']
        last_conf_file = sim.input.input_dict['lastconf_file']
        sim.input_file({'lastconf_file': os.devnull, 'steps': '0'})
        sim.oxpy_run.run(subprocess=False, verbose=False, log=False)
        sim.input_file({'lastconf_file': f'{last_conf_file}', 'steps': f'{steps}'})

        err_split = sim.oxpy_run.sim_output[1].split()
        try:
            mem = err_split.index('memory:')
            sim_mem = err_split[mem + 1]
<<<<<<< HEAD
        except:
            print("Unable to determine CUDA memoery usage")

=======
        except Exception as e:
            print("Unable to determine CUDA memory usage")
            print(traceback.format_exc())
            raise e
            
>>>>>>> 96558c2f
        return float(sim_mem)

    def queue_sim(self, sim: Simulation, continue_run=False):
        """ 
        Add simulation object to the queue of all simulations.
        
        Parameters:
            sim (Simulation): Simulation to be queued.
            continue_run (bool): If true, continue previously run oxDNA simulation
        """
        if continue_run is not False:
            sim.input_file({"conf_file": sim.sim_files.last_conf, "refresh_vel": "0",
                            "restart_step_counter": "0", "steps": f"{continue_run}"})
        self.sim_queue.put(sim)

    def worker_manager(self, gpu_mem_block=True, custom_observables=None, run_when_failed=False, cpu_run=False):
        """
        Head process in charge of allocating queued simulations to processes and gpu memory.
        """
        tic = timeit.default_timer()
        if cpu_run is True:
            gpu_mem_block = False
        self.custom_observables = custom_observables
        # as long as there are simulations in the queue
        while not self.sim_queue.empty():
            # get simulation from queue
            if self.terminate_queue.empty():
                pass
            else:
                if run_when_failed is False:
                    for worker_process in self.worker_process_list:
                        os.kill(worker_process, signal.SIGTERM)
                    return print(self.terminate_queue.get())
                else:
                    print(self.terminate_queue.get())
            self.process_queue.put('Simulation worker finished')
            sim = self.sim_queue.get()
            gpu_idx = None
            if cpu_run is False:
                free_gpu_memory, gpu_idx = self.gpu_resources()
                sim.input_file({'CUDA_device': str(gpu_idx)})
            p = mp.Process(target=self.worker_job, args=(sim, gpu_idx,), kwargs={'gpu_mem_block': gpu_mem_block})
            p.start()
            self.worker_process_list.append(p.pid)
            if gpu_mem_block is True:
                sim_mem = self.gpu_memory_queue.get()
                if free_gpu_memory < (3 * sim_mem):
                    wait_for_gpu_memory = True
                    while wait_for_gpu_memory == True:
                        if free_gpu_memory < (3 * sim_mem):
                            free_gpu_memory, gpu_idx = self.gpu_resources()
                            sleep(5)
                        else:
                            print('gpu memory freed')
                            wait_for_gpu_memory = False
            else:
                if cpu_run is False:
                    sleep(0.5)
                elif cpu_run is True:
                    sleep(0.1)

        while not self.process_queue.empty():
            sleep(10)
        toc = timeit.default_timer()
        print(f'All queued simulations finished in: {toc - tic}')

    def worker_job(self, sim: Simulation, gpu_idx: int, gpu_mem_block: bool = True):
        """ Run an allocated oxDNA simulation"""
        if gpu_mem_block is True:
            sim_mem = self.get_sim_mem(sim, gpu_idx)
            self.gpu_memory_queue.put(sim_mem)

        sim.oxpy_run.run(subprocess=False, custom_observables=self.custom_observables)
        if sim.oxpy_run.error_message is not None:
            self.terminate_queue.put(
                f'Simulation exception encountered in {sim.sim_dir}:\n{sim.oxpy_run.error_message}')
        self.process_queue.get()

    def run(self, join=False, gpu_mem_block=True, custom_observables=None, run_when_failed=False,
            cpu_run=False):
        """
        Run the worker manager in a subprocess
        todo: ...logging?
        """
        print('spawning')
        if cpu_run is True:
            gpu_mem_block = False

        p = mp.Process(target=self.worker_manager, args=(),
                       kwargs={'gpu_mem_block': gpu_mem_block, 'custom_observables': custom_observables,
                               'run_when_failed': run_when_failed, 'cpu_run': cpu_run})
        self.manager_process = p
        p.start()
        if join == True:
            p.join()

    def terminate_all(self, ):
        try:
            self.manager_process.terminate()
        except:
            pass
        for process in self.worker_process_list:
            try:
                os.kill(process, signal.SIGTERM)
            except:
                pass
        self.worker_process_list[:] = []

    def start_nvidia_cuda_mps_control(self, pipe='$SLURM_TASK_PID'):
        """
        Begin nvidia-cuda-mps-server.
        
        Parameters:
            pipe (str): directory to pipe control server information to. Defaults to PID of a slurm allocation
        """
        with open('launch_mps.tmp', 'w') as f:
            f.write(f"""#!/bin/bash
export CUDA_MPS_PIPE_DIRECTORY=/tmp/mps-pipe_{pipe};
export CUDA_MPS_LOG_DIRECTORY=/tmp/mps-log_{pipe};
mkdir -p $CUDA_MPS_PIPE_DIRECTORY;
mkdir -p $CUDA_MPS_LOG_DIRECTORY;
nvidia-cuda-mps-control -d"""
                    )
        os.system('chmod u+rx launch_mps.tmp')
        sp.call('./launch_mps.tmp')
        self.test_cuda_script()
        os.system('./test_script')
        os.system('echo $CUDA_MPS_PIPE_DIRECTORY')

    #         os.system(f"""export CUDA_MPS_PIPE_DIRECTORY=/tmp/mps-pipe_{pipe};
    # export CUDA_MPS_LOG_DIRECTORY=/tmp/mps-log_{pipe};
    # mkdir -p $CUDA_MPS_PIPE_DIRECTORY;
    # mkdir -p $CUDA_MPS_LOG_DIRECTORY;
    # nvidia-cuda-mps-control -d;""")

    def restart_nvidia_cuda_mps_control(self):
        os.system("""echo quit | nvidia-cuda-mps-control""")
        sleep(0.5)
        self.start_nvidia_cuda_mps_control()

    def test_cuda_script(self):
        script = """#include <stdio.h>

#define N 2

__global__
void add(int *a, int *b) {
    int i = blockIdx.x;
    if (i<N) {
        b[i] = 2*a[i];
    }
}

int main() {

    int ha[N], hb[N];

    int *da, *db;
    cudaMalloc((void **)&da, N*sizeof(int));
    cudaMalloc((void **)&db, N*sizeof(int));

    for (int i = 0; i<N; ++i) {
        ha[i] = i;
    }


    cudaMemcpy(da, ha, N*sizeof(int), cudaMemcpyHostToDevice);

    add<<<N, 1>>>(da, db);

    cudaMemcpy(hb, db, N*sizeof(int), cudaMemcpyDeviceToHost);
    
        for (int i = 0; i<N; ++i) {
        printf("%d", hb[i]);
    }

    cudaFree(da);
    cudaFree(db);

    return 0;
}
"""
        with open('test_script.cu', 'w') as f:
            f.write(script)

        os.system('nvcc -o test_script test_script.cu')
        os.system('./test_script')


class Input(SimulationComponent):
    input_dict: dict[str, str]
    default_input: DefaultInput
    """ Lower level input file methods"""

    def __init__(self, sim: Simulation):
        """ 
        Read input file in simulation dir if it exsists, other wise define default input parameters.
        
        Parameters:
            sim_dir (str): Simulation directory
            parameters: depreciated
        """
        SimulationComponent.__init__(self, sim)
        self.default_input = get_default_input("cuda_MD")

        if os.path.exists(self.sim.sim_dir):
            self.initalize_input()
        self.input_dict = {}

    def clear(self):
        """
        deletes existing input file data
        """
        self.input_dict = {}
        self.write_input()

    def initalize_input(self, read_existing_input: Union[bool, None] = None):
        """
        Initializes the input file
        If read_existing_
        """
        if read_existing_input or read_existing_input is None:
            existing_input = (self.sim.sim_dir / 'input.json').exists() or (self.sim.sim_dir / 'input').exists()
        else:
            existing_input = False

        if existing_input:
            self.read_input()
        elif read_existing_input:
            raise SimBuildMissingFileException(self.sim, "input.json")

    def swap_default_input(self, default_type: str):
        """
        Swap the default input parameters to a different type of simulation.
        Current Options Include:
        cuda_prod, cpu_prod, cpu_relax
        """
        self.default_input = get_default_input(default_type)
        self.input_dict = self.default_input.get_dict()
        self.write_input()

    def get_last_conf_top(self) -> tuple[str, str]:
        """
        Set attributes containing the name of the inital conf (dat file) and topology
        """
        top, conf = find_top_dat(self.sim.sim_dir, self.sim)
        self.initial_conf = conf.name
        self.top = top.name
        return self.initial_conf, self.top

    def write_input_standard(self):
        """ Write a oxDNA input file to sim_dir"""
        if not self.has_top_conf():
            raise MissingTopConfException(self.sim)
        with oxpy.Context():
            ox_input = oxpy.InputFile()
            for k, v in self.input_dict.items():
                ox_input[k] = v
            with open(os.path.join(self.sim.sim_dir, f'input'), 'w') as f:
                print(ox_input, file=f)

    def write_input(self, production=False):
        """ Write an oxDNA input file as a json file to sim_dir"""
        if production is False:
            if not self.has_top_conf():
                top, conf = find_top_dat(self.sim.sim_dir, self.sim)
                self.set_top_file(top.name)
                self.set_conf_file(conf.name)

        # Write input file
        self.default_input.evaluate(**self.input_dict)
        # local input dict w/ defaults and manually-specified values
        inputdict = {
            **self.default_input.get_dict(),
            **self.input_dict
        }

        with open(os.path.join(self.sim.sim_dir, f'input.json'), 'w') as f:
            input_json = dumps(inputdict, indent=4)
            f.write(input_json)
        with open(os.path.join(self.sim.sim_dir, f'input'), 'w') as f:
            with oxpy.Context(print_coda=False):
                ox_input = oxpy.InputFile()
                for k, v in inputdict.items():
                    ox_input[k] = str(v)
                print(ox_input, file=f)

    def modify_input(self, parameters: dict):
        """ Modify the parameters of the oxDNA input file."""
        if os.path.exists(os.path.join(self.sim.sim_dir, 'input.json')):
            self.read_input()
        for k, v in parameters.items():
            self.input_dict[k] = v
        self.write_input()

    def read_input(self):
        """ Read parameters of exsisting input file in sim_dir"""
        if (self.sim.sim_dir / "input.json").exists():
            with (self.sim.sim_dir / "input.json").open("r") as f:
                content = f.read()
                my_input = loads(content)
                self.input_dict = my_input
            # I don't know why you did this
            # it SHOULD throw an error if it finds a mangled JSON file!
            # except json.JSONDecodeError:
            #     self.initalize_input(read_exsisting_input=False)

        else:
            with open(os.path.join(self.sim.sim_dir, 'input'), 'r') as f:
                lines = f.readlines()
                lines = [line for line in lines if '=' in line]
                lines = [line.strip().split('=') for line in lines]
                my_input = {line[0].strip(): line[1].strip() for line in lines}
                # TODO: objects?

            self.input_dict = my_input

    def get_conf_file(self) -> Union[None, str]:
        """
        Returns: the conf file that the simulation will initialize from
        """
        if "conf_file" not in self.input_dict:
            return None
        else:
            return self.input_dict["conf_file"]

    def set_conf_file(self, conf_file_name: str):
        """
        Sets the conf file
        """
        self.input_dict["conf_file"] = conf_file_name

    def get_top_file(self) -> Union[None, str]:
        """
        Returns: the topology file that the simulation will use
        """
        if "topology" not in self.input_dict:
            return None
        else:
            return self.input_dict["topology"]

    def set_top_file(self, top_file_name: str):
        """
        Sets the topology file
        """
        self.input_dict["topology"] = top_file_name

    def has_top_conf(self) -> bool:
        return self.get_conf_file() is not None and self.get_top_file() is not None

    def get_last_conf(self) -> Union[None, str]:
        if "lastconf_file" not in self.input_dict:
            return None
        else:
            return self.input_dict["lastconf_file"]

    def set_last_conf(self, conf_file_name: str):
        self.input_dict["lastconf_file"] = conf_file_name

    initial_conf = property(get_conf_file, set_conf_file)
    top = property(get_top_file, set_conf_file)

    def __getitem__(self, item: str):
        return self.input_dict[item]

    def __setitem__(self, key: str, value: Union[str, float, bool]):
        self.input_dict[key] = value
        self.write_input()


class SequenceDependant(SimulationComponent):
    """ Make the targeted sim_dir run a sequence dependant oxDNA simulation"""
    parameters: str
    na_parameters: str
    rna_parameters: str

    def __init__(self, sim: Simulation):
        SimulationComponent.__init__(self, sim)
        # TODO: hardcode sequence-dependant parameters externally
        self.parameters = "\n".join([f"{name} = {value}" for name, value in SEQ_DEP_PARAMS.items()])

        self.na_parameters = "\n".join([f"{name} = {value}" for name, value in NA_PARAMETERS.items()])

        self.rna_parameters = "\n".join([f"{name} = {value}" for name, value in RNA_PARAMETERS.items()])

    def make_sim_sequence_dependant(self):
        self.sequence_dependant_input()
        self.write_sequence_dependant_file()

    def write_sequence_dependant_file(self):
        # TODO: externalize interaction-type stuff?
        int_type = self.sim.input.input_dict['interaction_type']
        if (int_type == 'DNA') or (int_type == 'DNA2') or (int_type == 'NA'):
            with open(os.path.join(self.sim.sim_dir, 'oxDNA2_sequence_dependent_parameters.txt'), 'w') as f:
                f.write(self.parameters)

        if (int_type == 'RNA') or (int_type == 'RNA2') or (int_type == 'NA'):
            with open(os.path.join(self.sim.sim_dir, 'rna_sequence_dependent_parameters.txt'), 'w') as f:
                f.write(self.rna_parameters)

        if int_type == 'NA':
            with open(os.path.join(self.sim.sim_dir, 'NA_sequence_dependent_parameters.txt'), 'w') as f:
                f.write(self.na_parameters)

    def sequence_dependant_input(self):
        int_type = self.sim.input.input_dict['interaction_type']

        if (int_type == 'DNA') or (int_type == 'DNA2'):
            self.sim.input_file({'use_average_seq': 'no', 'seq_dep_file': 'oxDNA2_sequence_dependent_parameters.txt'})

        if (int_type == 'RNA') or (int_type == 'RNA2'):
            self.sim.input_file({'use_average_seq': 'no', 'seq_dep_file': 'rna_sequence_dependent_parameters.txt'})

        if int_type == 'NA':
            self.sim.input_file({'use_average_seq': 'no',
                                 'seq_dep_file_DNA': 'oxDNA2_sequence_dependent_parameters.txt',
                                 'seq_dep_file_RNA': 'rna_sequence_dependent_parameters.txt',
                                 'seq_dep_file_NA': 'NA_sequence_dependent_parameters.txt'
                                 })


class OxdnaAnalysisTools(SimulationComponent):
    """Interface to OAT"""

    def describe(self):
        """
        what even is this code
        """
        try:
            try:
                self.top_info, self.traj_info = describe(self.sim.sim_files.top_filename, self.sim.sim_files.traj)
            except:
                self.top_info, self.traj_info = describe(self.sim.sim_files.top_filename,
                                                         self.sim.sim_files.last_conf_filename)
        except:
            self.top_info, self.traj_info = describe(self.sim.sim_files.top_filename, self.sim.sim_files.last_conf)

    def align(self, outfile: str = 'aligned.dat', args: str = '', join: bool = False):
        """
        Align trajectory to mean strucutre
        """
        if args == '-h':
            os.system('oat align -h')
            return None

        def run_align(self, outfile, args=''):  # why does this have a `self` param
            start_dir = os.getcwd()
            os.chdir(self.sim.sim_dir)
            os.system(f'oat align {self.sim.sim_files.traj} {outfile} {args}')
            os.chdir(start_dir)

        p = mp.Process(target=run_align, args=(self, outfile,), kwargs={'args': args})
        p.start()
        if join:
            p.join()

    # def anm_parameterize(self, args='', join=False):
    #     if args == '-h':
    #         os.system('oat anm_parameterize -h')
    #         return None
    #     def run_anm_parameterize(self, args=''):
    #         start_dir = os.getcwd()
    #         os.chdir(self.sim.sim_dir)
    #         os.system(f'oat anm_parameterize {self.sim.sim_files.traj} {args}')
    #         os.chdir(start_dir)
    #     p = mp.Process(target=run_anm_parameterize, args=(self,), kwargs={'args':args})
    #     p.start()
    #     if join == True:
    #         p.join()

    # def backbone_flexibility(self, args='', join=False):
    #     if args == '-h':
    #         os.system('oat backbone_flexibility -h')
    #         return None
    #     def run_backbone_flexibility(self, args=''):
    #         start_dir = os.getcwd()
    #         os.chdir(self.sim.sim_dir)
    #         os.system(f'oat backbone_flexibility {self.sim.sim_files.traj} {args}')
    #         os.chdir(start_dir)
    #     p = mp.Process(target=run_backbone_flexibility, args=(self,), kwargs={'args':args})
    #     p.start()
    #     if join == True:
    #         p.join()

    # def bond_analysis(self, args='', join=False):
    #     if args == '-h':
    #         os.system('oat bond_analysis -h')
    #         return None
    #     def run_bond_analysis(self, args=''):
    #         start_dir = os.getcwd()
    #         os.chdir(self.sim.sim_dir)
    #         os.system(f'oat bond_analysis {self.sim.sim_files.traj} {args}')
    #         os.chdir(start_dir)
    #     p = mp.Process(target=run_bond_analysis, args=(self,), kwargs={'args':args})
    #     p.start()
    #     if join == True:
    #         p.join()

    def centroid(self, reference_structure='mean.dat', args='', join=False):
        """
        Extract conformation most similar to reference strucutre (mean.dat by default). centroid is actually a misnomer for this function.
        """
        if args == '-h':
            os.system('oat centroid -h')
            return None

        def run_centroid(self, reference_structure, args=''):
            start_dir = os.getcwd()
            os.chdir(self.sim.sim_dir)
            os.system(f'oat centroid {reference_structure} {self.sim.sim_files.traj} {args}')
            os.chdir(start_dir)

        p = mp.Process(target=run_centroid, args=(self, reference_structure,), kwargs={'args': args})
        p.start()
        if join:
            p.join()

    #     def clustering(self, args='', join=False):
    #         if args == '-h':
    #             os.system('oat clustering -h')
    #             return None
    #         def run_clustering(self, args=''):
    #             start_dir = os.getcwd()
    #             os.chdir(self.sim.sim_dir)
    #             os.system(f'oat clustering {self.sim.sim_files.traj} {args}')
    #             os.chdir(start_dir)
    #         p = mp.Process(target=run_clustering, args=(self,), kwargs={'args':args})
    #         p.start()
    #         if join == True:
    #             p.join()

    #     def config(self, args='', join=False):
    #         if args == '-h':
    #             os.system('oat config -h')
    #             return None
    #         def run_config(self, args=''):
    #             start_dir = os.getcwd()
    #             os.chdir(self.sim.sim_dir)
    #             os.system(f'oat config {self.sim.sim_files.traj} {args}')
    #             os.chdir(start_dir)
    #         p = mp.Process(target=run_config, args=(self,), kwargs={'args':args})
    #         p.start()
    #         if join == True:
    #             p.join()

    #     def contact_map(self, args='', join=False):
    #         if args == '-h':
    #             os.system('oat contact_map -h')
    #             return None
    #         def run_contact_map(self, args=''):
    #             start_dir = os.getcwd()
    #             os.chdir(self.sim.sim_dir)
    #             os.system(f'oat contact_map {self.sim.sim_files.traj} {args}')
    #             os.chdir(start_dir)
    #         p = mp.Process(target=run_contact_map, args=(self,), kwargs={'args':args})
    #         p.start()
    #         if join == True:
    #             p.join()

    #     def db_to_force(self, args='', join=False):
    #         if args == '-h':
    #             os.system('oat db_to_force -h')
    #             return None
    #         def run_db_to_force(self, args=''):
    #             start_dir = os.getcwd()
    #             os.chdir(self.sim.sim_dir)
    #             os.system(f'oat db_to_force {self.sim.sim_files.traj} {args}')
    #             os.chdir(start_dir)
    #         p = mp.Process(target=run_db_to_force, args=(self,), kwargs={'args':args})
    #         p.start()
    #         if join == True:
    #             p.join()

    def decimate(self, outfile='strided_trajectory.dat', args='', join=False):
        """
        Modify trajectory file, mostly to decrease file size. Use args='-h' for more details
        """
        if args == '-h':
            os.system('oat decimate -h')
            return None

        def run_decimate(self, outfile, args=''):
            start_dir = os.getcwd()
            os.chdir(self.sim.sim_dir)
            os.system(f'oat decimate {self.sim.sim_files.traj} {outfile} {args}')
            os.chdir(start_dir)

        p = mp.Process(target=run_decimate, args=(self, outfile,), kwargs={'args': args})
        p.start()
        if join:
            p.join()

    def deviations(self, mean_structure='mean.dat', args='', join=False):
        """
        Calculate rmsf and rmsd with respect to the mean strucutre Use args='-h' for more details.
        """
        if args == '-h':
            os.system('oat deviations -h')
            return None

        def run_deviations(self, mean_structure, args=''):
            start_dir = os.getcwd()
            os.chdir(self.sim.sim_dir)
            os.system(f'oat deviations {mean_structure} {self.sim.sim_files.traj} {args}')
            os.chdir(start_dir)

        p = mp.Process(target=run_deviations, args=(self, mean_structure), kwargs={'args': args})
        p.start()
        if join:
            p.join()

    #     def distance(self, args='', join=False):
    #         if args == '-h':
    #             os.system('oat distance -h')
    #             return None
    #         def run_distance(self, args=''):
    #             start_dir = os.getcwd()
    #             os.chdir(self.sim.sim_dir)
    #             os.system(f'oat distance {self.sim.sim_files.traj} {args}')
    #             os.chdir(start_dir)
    #         p = mp.Process(target=run_distance, args=(self,), kwargs={'args':args})
    #         p.start()
    #         if join == True:
    #             p.join()

    #     def duplex_angle_plotter(self, args='', join=False):
    #         if args == '-h':
    #             os.system('oat duplex_angle_plotter -h')
    #             return None
    #         def run_duplex_angle_plotter(self, args=''):
    #             start_dir = os.getcwd()
    #             os.chdir(self.sim.sim_dir)
    #             os.system(f'oat duplex_angle_plotter {self.sim.sim_files.traj} {args}')
    #             os.chdir(start_dir)
    #         p = mp.Process(target=run_duplex_angle_plotter, args=(self,), kwargs={'args':args})
    #         p.start()
    #         if join == True:
    #             p.join()

    #     def duplex_finder(self, args='', join=False):
    #         if args == '-h':
    #             os.system('oat duplex_finder -h')
    #             return None
    #         def run_duplex_finder(self, args=''):
    #             start_dir = os.getcwd()
    #             os.chdir(self.sim.sim_dir)
    #             os.system(f'oat duplex_finder {self.sim.sim_files.traj} {args}')
    #             os.chdir(start_dir)
    #         p = mp.Process(target=run_duplex_finder, args=(self,), kwargs={'args':args})
    #         p.start()
    #         if join == True:
    #             p.join()

    #     def file_info(self, args='', join=False):
    #         if args == '-h':
    #             os.system('oat file_info -h')
    #             return None
    #         def run_file_info(self, args=''):
    #             start_dir = os.getcwd()
    #             os.chdir(self.sim.sim_dir)
    #             os.system(f'oat file_info {self.sim.sim_files.traj} {args}')
    #             os.chdir(start_dir)
    #         p = mp.Process(target=run_file_info, args=(self,), kwargs={'args':args})
    #         p.start()
    #         if join == True:
    #             p.join()

    #     def forces2pairs(self, args='', join=False):
    #         if args == '-h':
    #             os.system('oat forces2pairs -h')
    #             return None
    #         def run_forces2pairs(self, args=''):
    #             start_dir = os.getcwd()
    #             os.chdir(self.sim.sim_dir)
    #             os.system(f'oat forces2pairs {self.sim.sim_files.traj} {args}')
    #             os.chdir(start_dir)
    #         p = mp.Process(target=run_forces2pairs, args=(self,), kwargs={'args':args})
    #         p.start()
    #         if join == True:
    #             p.join()

    #     def generate_force(self, args='', join=False):
    #         if args == '-h':
    #             os.system('oat generate_force -h')
    #             return None
    #         def run_generate_force(self, args=''):
    #             start_dir = os.getcwd()
    #             os.chdir(self.sim.sim_dir)
    #             os.system(f'oat generate_force {self.sim.sim_files.traj} {args}')
    #             os.chdir(start_dir)
    #         p = mp.Process(target=run_generate_force, args=(self,), kwargs={'args':args})
    #         p.start()
    #         if join == True:
    #             p.join()

    def mean(self, traj='trajectory.dat', args='', join=False):
        """
        Compute the mean strucutre. Use args='-h' for more details
        """
        if args == '-h':
            os.system('oat mean -h')
            return None

        def run_mean(self, traj, args=''):
            start_dir = os.getcwd()
            os.chdir(self.sim.sim_dir)
            os.system(f'oat mean {traj} {args}')
            os.chdir(start_dir)

        p = mp.Process(target=run_mean, args=(self, traj,), kwargs={'args': args})
        p.start()
        if join:
            p.join()

    def minify(self, traj='trajectory.dat', outfile='mini_trajectory.dat', args='', join=False):
        """
        Reduce trajectory file size. Use args='-h' for more details.
        """
        if args == '-h':
            os.system('oat minify -h')
            return None

        def run_minify(self, traj, outfile, args=''):
            start_dir = os.getcwd()
            os.chdir(self.sim.sim_dir)
            os.system(f'oat minify {traj} {outfile} {args}')
            os.chdir(start_dir)

        p = mp.Process(target=run_minify, args=(self, traj, outfile,), kwargs={'args': args})
        p.start()
        if join:
            p.join()

    #     def multidimensional_scaling_mean(self, args='', join=False):
    #         if args == '-h':
    #             os.system('oat multidimensional_scaling_mean -h')
    #             return None
    #         def run_multidimensional_scaling_mean(self, args=''):
    #             start_dir = os.getcwd()
    #             os.chdir(self.sim.sim_dir)
    #             os.system(f'oat multidimensional_scaling_mean {self.sim.sim_files.traj} {args}')
    #             os.chdir(start_dir)
    #         p = mp.Process(target=run_multidimensional_scaling_mean, args=(self,), kwargs={'args':args})
    #         p.start()
    #         if join == True:
    #             p.join()

    def output_bonds(self, args='', join=False):
        if args == '-h':
            os.system('oat output_bonds -h')
            return None

        def run_output_bonds(self, args=''):
            start_dir = os.getcwd()
            os.chdir(self.sim.sim_dir)
            os.system(
                f'oat output_bonds {self.sim.sim_files.input_dict} {self.sim.sim_files.traj} {args} -v bonds.json')
            os.chdir(start_dir)

        p = mp.Process(target=run_output_bonds, args=(self,), kwargs={'args': args})
        p.start()
        if join:
            p.join()

    def oxDNA_PDB(self, configuration='mean.dat', direction='35', pdbfiles='', args='', join=False):
        """
        Turn a oxDNA file into a PDB file. Use args='-h' for more details
        """
        if args == '-h':
            os.system('oat oxDNA_PDB -h')
            return None

        def run_oxDNA_PDB(self, topology, configuration, direction, pdbfiles, args=''):
            start_dir = os.getcwd()
            os.chdir(self.sim.sim_dir)
            os.system(f'oat oxDNA_PDB {topology} {configuration} {direction} {pdbfiles} {args}')
            os.chdir(start_dir)

        p = mp.Process(target=run_oxDNA_PDB,
                       args=(self, self.sim.sim_files.top_filename, configuration, direction, pdbfiles),
                       kwargs={'args': args})
        p.start()
        if join:
            p.join()

    def pca(self, meanfile='mean.dat', outfile='pca.json', args='', join=False):
        """
        Preform principle componet analysis. Use args='-h' for more details
        """
        if args == '-h':
            os.system('oat pca -h')
            return None

        def run_pca(self, meanfile, outfile, args=''):
            start_dir = os.getcwd()
            os.chdir(self.sim.sim_dir)
            os.system(f'oat pca {self.sim.sim_files.traj} {meanfile} {outfile} {args}')
            os.chdir(start_dir)

        p = mp.Process(target=run_pca, args=(self, meanfile, outfile,), kwargs={'args': args})
        p.start()
        if join:
            p.join()

    def conformational_entropy(self, traj='trajectory.dat', temperature='293.15', meanfile='mean.dat',
                               outfile='conformational_entropy.json',
                               args='', join=False):
        """
        Calculate a strucutres conformational entropy (not currently supported in general). Use args='-h' for more details.
        """
        if args == '-h':
            os.system('oat conformational_entropy -h')
            return None

        def run_conformational_entropy(self, traj, temperature, meanfile, outfile, args=''):
            start_dir = os.getcwd()
            os.chdir(self.sim.sim_dir)
            os.system(f'oat conformational_entropy {traj} {temperature} {meanfile} {outfile} {args}')
            os.chdir(start_dir)

        p = mp.Process(target=run_conformational_entropy, args=(self, traj, temperature, meanfile, outfile,),
                       kwargs={'args': args})
        p.start()
        if join == True:
            p.join()

    def radius_of_gyration(self, traj='trajectory.dat', args='', join=False):
        """
        Calculate a strucutres radius_of_gyration (not currently supported in general). Use args='-h' for more details.
        """
        if args == '-h':
            os.system('oat radius_of_gyration -h')
            return None

        def run_radius_of_gyration(self, traj, args=''):
            start_dir = os.getcwd()
            os.chdir(self.sim.sim_dir)
            os.system(f'oat radius_of_gyration {traj} {args}')
            os.chdir(start_dir)

        p = mp.Process(target=run_radius_of_gyration, args=(self, traj), kwargs={'args': args})
        p.start()
        if join:
            p.join()

    #     def persistence_length(self, args='', join=False):
    #         if args == '-h':
    #             os.system('oat persistence_length -h')
    #             return None
    #         def run_persistence_length(self, args=''):
    #             start_dir = os.getcwd()
    #             os.chdir(self.sim.sim_dir)
    #             os.system(f'oat persistence_length {self.sim.sim_files.traj} {args}')
    #             os.chdir(start_dir)
    #         p = mp.Process(target=run_persistence_length, args=(self,), kwargs={'args':args})
    #         p.start()
    #         if join == True:
    #             p.join()

    #     def plot_energy(self, args='', join=False):
    #         if args == '-h':
    #             os.system('oat plot_energy -h')
    #             return None
    #         def run_plot_energy(self, args=''):
    #             start_dir = os.getcwd()
    #             os.chdir(self.sim.sim_dir)
    #             os.system(f'oat plot_energy {self.sim.sim_files.traj} {args}')
    #             os.chdir(start_dir)
    #         p = mp.Process(target=run_plot_energy, args=(self,), kwargs={'args':args})
    #         p.start()
    #         if join == True:
    #             p.join()

    def subset_trajectory(self, args='', join=False):
        """
        Extract specificed indexes from a trajectory, creating a new trajectory. Use args='-h' for more details
        """
        if args == '-h':
            os.system('oat subset_trajectory -h')
            return None

        def run_subset_trajectory(self, args=''):
            start_dir = os.getcwd()
            os.chdir(self.sim.sim_dir)
            os.system(f'oat subset_trajectory {self.sim.sim_files.traj} {self.sim.sim_files.top_filename} {args}')
            os.chdir(start_dir)

        p = mp.Process(target=run_subset_trajectory, args=(self,), kwargs={'args': args})
        p.start()
        if join:
            p.join()

    #     def superimpose(self, args='', join=False):
    #         if args == '-h':
    #             os.system('oat superimpose -h')
    #             return None
    #         def run_superimpose(self, args=''):
    #             start_dir = os.getcwd()
    #             os.chdir(self.sim.sim_dir)
    #             os.system(f'oat superimpose {self.sim.sim_files.traj} {args}')
    #             os.chdir(start_dir)
    #         p = mp.Process(target=run_superimpose, args=(self,), kwargs={'args':args})
    #         p.start()
    #         if join == True:
    #             p.join()
    def com_distance(self, base_list_file_1=None, base_list_file_2=None, base_list_1=None, base_list_2=None, args='',
                     join=False):
        """
        Find the distance between the center of mass of two groups of particles (currently not supported generally). Use args='-h' for more details
        """
        if args == '-h':
            os.system('oat com_distance -h')
            return None

        def build_space_sep_base_list(comma_sep_indexes, filename=None):
            space_seperated = comma_sep_indexes.replace(',', ' ')

            base_filename = 'base_list_'
            counter = 0
            while os.path.exists(os.path.join(self.sim.sim_dir, f"{base_filename}{counter}.txt")):
                counter += 1
            print(f"{base_filename}{counter}.txt")
            filename = os.path.join(self.sim.sim_dir, f"{base_filename}{counter}.txt")
            with open(filename, 'w') as f:
                f.write(space_seperated)
            # print(filename)
            return filename

        def run_com_distance(self, base_list_file_1, base_list_file_2, args=''):
            start_dir = os.getcwd()
            os.chdir(self.sim.sim_dir)
            os.system(f'oat com_distance -i {self.sim.sim_files.traj} {base_list_file_1} {base_list_file_2} {args}')
            os.chdir(start_dir)

        if (base_list_file_1 is None) and (base_list_file_2 is None):
            base_list_file_1 = build_space_sep_base_list(base_list_1)
            base_list_file_2 = build_space_sep_base_list(base_list_2)

        p = mp.Process(target=run_com_distance, args=(self, base_list_file_1, base_list_file_2), kwargs={'args': args})
        p.start()
        if join:
            p.join()


class Analysis(SimulationComponent):
    """ Methods used to interface with oxDNA simulation in jupyter notebook (currently in work)"""

    def __init__(self, simulation):
        """ Set attributes to know all files in sim_dir and the input_parameters"""
        SimulationComponent.__init__(self, simulation)
        self.sim_files = simulation.sim_files

    def get_init_conf(self) -> tuple[tuple[TopInfo, TrajInfo], Configuration]:
        """ Returns inital topology and dat file paths, as well as x,y,z info of the conf."""
        self.sim_files.parse_current_files()
        ti, di = describe(self.sim_files.top_filename,
                          self.sim_files.last_conf_filename)
        return (ti, di), get_confs(ti, di, 0, 1)[0]

    def get_last_conf(self) -> tuple[tuple[TopInfo, TrajInfo], Configuration]:
        """ Returns last topology and dat file paths, as well as x,y,z info of the conf."""
        self.sim_files.parse_current_files()
        ti, di = describe(self.sim_files.top_filename,
                          self.sim_files.last_conf)
        return (ti, di), get_confs(ti, di, 0, 1)[0]

    def view_init(self):
        """ Interactivly view inital oxDNA conf in jupyter notebook."""
        (ti, di), conf = self.get_init_conf()
        oxdna_conf(ti, conf)
        sleep(2.5)

    def view_last(self):
        """ Interactivly view last oxDNA conf in jupyter notebook."""
        self.sim_files.parse_current_files()
        try:
            (ti, di), conf = self.get_last_conf()
            oxdna_conf(ti, conf)
        except Exception as e:
            # TODO: custom exception for missing conf, consider adapting one from pypatchy.patchy.stage
            raise Exception('No last conf file avalible')
        sleep(2.5)

    def get_conf_count(self) -> int:
        """ Returns the number of confs in trajectory file."""
        self.sim_files.parse_current_files()
        ti, di = describe(self.sim_files.top_filename,
                          self.sim_files.traj)
        return len(di.idxs)

    def get_conf(self, conf_id: int):
        """ Returns x,y,z (and other) info of specified conf."""
        self.sim_files.parse_current_files()
        ti, di = describe(self.sim_files.top_filename,
                          self.sim_files.traj)
        l = len(di.idxs)
        if conf_id < l:
            return (ti, di), get_confs(ti, di, conf_id, 1)[0]
        else:
            # TODO: custom exception
            raise Exception("You requested a conf out of bounds.")

    def current_step(self) -> float:
        """ Returns the time-step of the most recently save oxDNA conf."""
        n_confs = float(self.get_conf_count())
        steps_per_conf = float(self.sim.input.input_dict["print_conf_interval"])
        return n_confs * steps_per_conf

    def view_conf(self, conf_id: int):
        """ Interactivly view oxDNA conf in jupyter notebook."""
        (ti, di), conf = self.get_conf(conf_id)
        oxdna_conf(ti, conf)
        sleep(2.5)

    def get_energy_df(self):
        """ Plot energy of oxDNA simulation."""
        try:
            self.sim_files.parse_current_files()
            sim_type = self.sim.input.input_dict['sim_type']
            if (sim_type == 'MC') or (sim_type == 'VMMC'):
                df = pd.read_csv(self.sim_files.energy, delim_whitespace=True, names=['time', 'U', 'P', 'K', 'empty'])
            else:
                df = pd.read_csv(self.sim_files.energy, delim_whitespace=True, names=['time', 'U', 'P', 'K'])

            df = df[df.U <= 10]
            self.energy_df = df

        except Exception as e:
            raise Exception(e)

    def plot_energy(self, fig=None, ax=None, label=None):
        """ Plot energy of oxDNA simulation."""
        try:
            self.sim_files.parse_current_files()
            sim_type = self.sim.input.input_dict['sim_type']
            if (sim_type == 'MC') or (sim_type == 'VMMC'):
                df = pd.read_csv(self.sim_files.energy, delim_whitespace=True, names=['time', 'U', 'P', 'K', 'empty'])
            else:
                df = pd.read_csv(self.sim_files.energy, delim_whitespace=True, names=['time', 'U', 'P', 'K'])
            dt = float(self.sim.input.input_dict["dt"])
            steps = float(self.sim.input.input_dict["steps"])
            # df = df[df.U <= 10]
            # df = df[df.U >= -10]
            # make sure our figure is bigger
            if fig is None:
                plt.figure(figsize=(15, 3))
            # plot the energy
            if ax is None:
                if (sim_type == 'MC') or (sim_type == 'VMMC'):
                    plt.plot(df.time, df.U, label=label)
                else:
                    plt.plot(df.time / dt, df.U, label=label)
                plt.ylabel("Energy")
                plt.xlabel("Steps")
            else:
                if (sim_type == 'MC') or (sim_type == 'VMMC'):
                    ax.plot(df.time, df.U, label=label)
                else:
                    ax.plot(df.time / dt, df.U, label=label)
                ax.set_ylabel("Energy")
                ax.set_xlabel("Steps")

            if np.any(df.U > 10):
                print(self.sim.sim_dir)
                print('Energy is greater than 10, check for errors in the simulation')
            if np.any(df.U < -10):
                print(self.sim.sim_dir)
                print('Energy is less than -10, check for errors in the simulation')

        except Exception as e:
            # TODO: custom exception handling and exception raising
            print(f'{self.sim.sim_dir}: No energy file avalible')

    def plot_observable(self, observable: dict,
                        sliding_window: Union[False, Any] = False, fig=True):
        file_name = observable['output']['name']
        conf_interval = float(observable['output']['print_every'])
        df = pd.read_csv(f"{self.sim.sim_dir}/{file_name}", header=None, engine='pyarrow')
        if sliding_window is not False:
            df = df.rolling(window=sliding_window).sum().dropna().div(sliding_window)
        df = np.concatenate(np.array(df))
        sim_conf_times = np.linspace(0, conf_interval * len(df), num=len(df))
        if fig is True:
            plt.figure(figsize=(15, 3))
        plt.xlabel('steps')
        plt.ylabel(f'{os.path.splitext(file_name)[0]} (sim units)')
        plt.plot(sim_conf_times, df, label=self.sim.sim_dir.split("/")[-1], rasterized=True)

    def hist_observable(self, observable: dict, bins=10, fig=True):
        file_name = observable['output']['name']
        conf_interval = float(observable['output']['print_every'])
        df = pd.read_csv(f"{self.sim.sim_dir}/{file_name}", header=None)
        df = np.concatenate(np.array(df))
        sim_conf_times = np.linspace(0, conf_interval * len(df), num=len(df))
        if fig is True:
            plt.figure(figsize=(15, 3))
        plt.xlabel(f'{os.path.splitext(file_name)[0]} (sim units)')
        plt.ylabel(f'Probablity')
        H, bins = np.histogram(df, density=True, bins=bins)
        H = H * (bins[1] - bins[0])
        plt.plot(bins[:-1], H, label=self.sim.sim_dir.split("/")[-1])

    # Unstable
    def view_traj(self, init=0, op=None):
        print('This feature is highly unstable and will crash your kernel if you scroll through confs too fast')
        # get the initial conf and the reference to the trajectory 
        (ti, di), cur_conf = self.get_conf(init)

        slider = widgets.IntSlider(
            min=0,
            max=len(di.idxs),
            step=1,
            description="Select:",
            value=init
        )

        output = widgets.Output()
        if op:
            min_v, max_v = np.min(op), np.max(op)

        def handle(obj=None):
            conf = get_confs(ti, di, slider.value, 1)[0]
            with output:
                output.clear_output()
                if op:
                    # make sure our figure is bigger
                    plt.figure(figsize=(15, 3))
                    plt.plot(op)
                    print(init)
                    plt.plot([slider.value, slider.value], [min_v, max_v], color="r")
                    plt.show()
                oxdna_conf(ti, conf)

        slider.observe(handle)
        display(slider, output)
        handle(None)

    def get_up_down(self, x_max: float, com_dist_file: str, pos_file: str):
        key_names = ['a', 'b', 'c', 'p', 'va', 'vb', 'vc', 'vp']

        def process_pos_file(pos_file: str, key_names: list) -> dict:
            cms_dict = {}
            with open(pos_file, 'r') as f:
                pos = f.readlines()
                pos = [line.strip().split(' ') for line in pos]
                for idx, string in enumerate(key_names):
                    cms = np.transpose(pos)[idx]
                    cms = [np.array(line.split(','), dtype=np.float64) for line in cms]
                    cms_dict[string] = np.array(cms)
            return cms_dict

        def point_in_triangle(a, b, c, p):
            u = b - a
            v = c - a
            n = np.cross(u, v)
            w = p - a
            gamma = (np.dot(np.cross(u, w), n)) / np.dot(n, n)
            beta = (np.dot(np.cross(w, v), n)) / np.dot(n, n)
            alpha = 1 - gamma - beta
            return ((-1 <= alpha) and (alpha <= 1) and (-1 <= beta) and (beta <= 1) and (-1 <= gamma) and (gamma <= 1))

        def point_over_plane(a, b, c, p):
            u = c - a
            v = b - a
            cp = np.cross(u, v)
            va, vb, vc = cp
            d = np.dot(cp, c)
            plane = np.array([va, vb, vc, d])
            point = np.array([p[0], p[1], p[2], 1])
            result = np.dot(plane, point)
            return True if result > 0 else False

        def up_down(x_max: float, com_dist_file: str, pos_file: str) -> list:
            with open(com_dist_file, 'r') as f:
                com_dist = f.readlines()
            com_dist = [line.strip() for line in com_dist]
            com_dist = list(map(float, com_dist))
            cms_list = process_pos_file(pos_file, key_names)
            up_or_down = [point_in_triangle(a, b, c, p) for (a, b, c, p) in
                          zip(cms_list['va'], cms_list['vb'], cms_list['vc'], cms_list['vp'])]
            over_or_under = [point_over_plane(a, b, c, p) for (a, b, c, p) in
                             zip(cms_list['va'], cms_list['vb'], cms_list['vc'], cms_list['vp'])]

            # true_up_down = []
            # # print(up_or_down)
            # # print(over_or_under)
            # new_coms = []
            # for com, u_d, o_u in zip(com_dist, up_or_down, over_or_under):
            #     if u_d != o_u:
            #         if abs(com) > (x_max * 0.75):
            #             if u_d == 0:
            #                 new_coms.append(-com)
            #             else:
            #                 new_coms.append(com)      
            #         else:
            #             if o_u == 0:
            #                 new_coms.append(-com)
            #             else:
            #                 new_coms.append(com)   
            #     else:
            #         if o_u == 0:
            #             new_coms.append(-com)
            #         else:
            #             new_coms.append(com) 
            # com_dist = new_coms       

            com_dist = [-state if direction == 0 else state for state, direction in zip(com_dist, over_or_under)]

            # if np.mean(com_dist) > :
            #     com_dist = [dist for dist in com_dist if (np.sign(dist) == np.sign(np.mean(com_dist)))]
            # if (abs(max(com_dist) + min(com_dist)) < 2) :
            #     print(np.mean(com_dist))
            #     com_dist = [dist for dist in com_dist if (np.sign(dist) == np.sign(np.mean(com_dist)))]

            com_dist = [x_max - state if state > 0 else -x_max - state for state in com_dist]
            # if max(abs(max(com_dist)),  abs(min(com_dist))) > 15:
            #     com_dist = [dist if (np.sign(dist) == np.sign(np.mean(com_dist))) else -dist for dist in com_dist ]

            #             if max(abs(max(com_dist)),  abs(min(com_dist))) > 15:
            #                 com_dist = [abs(dist) if (np.sign(dist) == -1) else dist for dist in com_dist]

            com_dist = [np.round(val, 4) for val in com_dist]
            return com_dist

        return (up_down(x_max, com_dist_file, pos_file))

    def view_cms_obs(self, xmax, print_every, sliding_window=False, fig=True):
        self.sim_files.parse_current_files()
        new_com_vals = self.get_up_down(xmax, self.sim_files.com_distance, self.sim_files.cms_positions)
        conf_interval = float(print_every)
        df = pd.DataFrame(new_com_vals)
        if sliding_window is not False:
            df = df.rolling(window=sliding_window).sum().dropna().div(sliding_window)
        df = np.concatenate(np.array(df))
        sim_conf_times = np.linspace(0, conf_interval * len(df), num=len(df))
        if fig is True:
            plt.figure(figsize=(15, 3))
        plt.xlabel('steps')
        plt.ylabel(f'End-to-End Distance (sim units)')
        plt.plot(sim_conf_times, df, label=self.sim.sim_dir.split("/")[-1])

    def hist_cms_obs(self, xmax, print_every, bins=10, fig=True):
        new_com_vals = self.get_up_down(xmax, self.sim_files.com_distance, self.sim_files.cms_positions)
        conf_interval = float(print_every)
        df = pd.DataFrame(new_com_vals)
        df = np.concatenate(np.array(df))
        sim_conf_times = np.linspace(0, conf_interval * len(df), num=len(df))
        if fig is True:
            plt.figure(figsize=(15, 3))
        plt.xlabel(f'End-to-End Distance (sim units)')
        plt.ylabel(f'Probablity')
        H, bins = np.histogram(df, density=True, bins=bins)
        H = H * (bins[1] - bins[0])
        plt.plot(bins[:-1], H, label=self.sim.sim_dir.split("/")[-1])


# DEPRECATED
class Observable:
    """
    Deprecated class for observable methods
    class was written by matt to organize methods that create observables
    methods are retined for backwards compatibility but now redirect
    """

    distance = observable.distance

    hb_list = observable.hb_list

    particle_position = observable.particle_position

    potential_energy = observable.potential_energy

    force_energy = observable.force_energy

    kinetic_energy = observable.kinetic_energy


class SimFiles(SimulationComponent):
    """
    Parse the current files present in simulation directory
    """
    files_list: list[str]

    dat: Path
    top: Path
    traj: Path
    last_conf: Path
    force: Path
    input: Path
    input_js: Path
    observables: Path
    run_file: Path
    energy: Path
    com_distance: Path
    cms_positions: Path
    par: Path
    last_hist: Path
    hb_observable: Path
    potential_energy: Path
    all_observables: Path
    hb_contacts: Path
    run_time_custom_observable: Path

    def __init__(self, sim: Simulation):
        SimulationComponent.__init__(self, sim)
        if os.path.exists(self.sim.sim_dir):
            self.file_list = os.listdir(self.sim.sim_dir)
            self.parse_current_files()

    def parse_current_files(self):
        """

        """
        if self.sim.sim_dir.exists():
            self.file_list: list[str] = os.listdir(self.sim.sim_dir)
        else:
            print('Simulation directory does not exsist')
            return None
        for file in self.file_list:
            if not file.endswith('pyidx'):
                if file == 'trajectory.dat':
                    self.traj = self.sim.sim_dir / file
                elif file == 'last_conf.dat':
                    self.last_conf = self.sim.sim_dir / file
                elif file.endswith(".dat") and not any([
                    file.endswith("energy.dat"),
                    file.endswith("trajectory.dat"),
                    file.endswith("error_conf.dat"),
                    file.endswith("last_hist.dat"),
                    file.endswith("traj_hist.dat"),
                    file.endswith("last_conf.dat")
                ]):
                    self.dat = self.sim.sim_dir / file
                elif file.endswith('.top'):
                    self.top = self.sim.sim_dir / file
                elif file == 'forces.json':
                    self.force = self.sim.sim_dir / file
                elif file == 'input':
                    self.input = self.sim.sim_dir / file
                elif file == 'input.json':
                    self.input_js = self.sim.sim_dir / file
                elif file == 'observables.json':
                    self.observables = self.sim.sim_dir / file
                elif file == 'run.sh':
                    self.run_file = self.sim.sim_dir / file
                elif file.startswith('slurm'):
                    self.run_file = self.sim.sim_dir / file
                elif 'energy.dat' in file:
                    self.energy = self.sim.sim_dir / file
                elif 'com_distance' in file:
                    self.com_distance = self.sim.sim_dir / file
                elif 'cms_positions' in file:
                    self.cms_positions = self.sim.sim_dir / file
                elif 'par' in file:
                    self.par = self.sim.sim_dir / file
                elif 'last_hist.dat' in file:
                    self.last_hist = self.sim.sim_dir / file
                elif 'hb_observable.txt' in file:
                    self.hb_observable = self.sim.sim_dir / file
                elif 'potential_energy.txt' in file:
                    self.potential_energy = self.sim.sim_dir / file
                elif 'all_observables.txt' in file:
                    self.all_observables = self.sim.sim_dir / file
                elif 'hb_contacts.txt' in file:
                    self.hb_contacts = self.sim.sim_dir / file
                elif 'run_time_custom_observable.json' in file:
                    self.run_time_custom_observable = self.sim.sim_dir / file


class SimBuildException(Exception, SimulationComponent):
    pass


class MissingTopConfException(SimBuildException):
    def __str__(self) -> str:
        return f"No specified topology and initial configuration files specified in the input file for simulation at {str(self.sim.sim_dir)}"


class SimBuildMissingFileException(SimBuildException):
    missing_file_descriptor: str

    def __init__(self, sim: Simulation, missing_file: str):
        SimulationComponent.__init__(self, sim)
        self.missing_file_descriptor = missing_file

    def __str__(self) -> str:
        return f"No {self.missing_file_descriptor} in directory {str(self.sim.file_dir)}"


def find_top_dat(directory: Path, sim: Union[Simulation, None] = None) -> tuple[Path, Path]:
    """
    Tries to find a top and dat file in the provided directory. simulation object is provided
    for err-messaging purposes only
    """
    # list files in simulation directory

    # skip inputs where we've already set top

    # skip inputs where we've already set top and
    return find_top_file(directory, sim), find_conf_file(directory, sim)


def find_top_file(directory: Path, sim: Union[Simulation, None] = None) -> Path:
    """
    Tries to find a top file in the provided directory. simulation object is provided
    for err-messaging purposes only
    """
    if not directory.exists():
        raise FileNotFoundError(f"{str(directory)} does not exist")
    try:
        return [file for file in directory.iterdir() if file.name.endswith('.top')][0]
    except IndexError:
        if sim is not None:
            raise SimBuildException(sim, "topology file")
        else:
            raise FileNotFoundError(errno.ENOENT,
                                    os.strerror(errno.ENOENT),
                                    f"No valid .top file found in directory {str(directory)}")


def find_conf_file(directory: Path, sim: Union[Simulation, None] = None) -> Path:
    """
    Tries to find a dat file in the provided directory. simulation object is provided
    for err-messaging purposes only
    """
    try:
        last_conf = [file for file in directory.iterdir()
                     if file.name.startswith('last_conf')
                     and not file.name.endswith('pyidx')][0]
    except IndexError:
        try:
            last_conf = [file for file in directory.iterdir() if file.name.endswith(".dat") and not any([
                file.name.endswith("energy.dat"),
                file.name.endswith("trajectory.dat"),
                file.name.endswith("error_conf.dat")])
                         ][0]
        except IndexError:
            if sim is not None:
                raise SimBuildException(sim, "initial conf file")
            else:
                raise FileNotFoundError(errno.ENOENT,
                                        os.strerror(errno.ENOENT),
                                        f"No valid .dat file found in directory {str(directory)}")
    return last_conf<|MERGE_RESOLUTION|>--- conflicted
+++ resolved
@@ -28,7 +28,6 @@
 import queue
 import json
 import signal
-<<<<<<< HEAD
 
 
 from . import observable
@@ -37,11 +36,6 @@
 
 
 # import cupy
-=======
-import pickle
-import warnings
-import sys
->>>>>>> 96558c2f
 
 class Simulation:
     file_dir: Path
@@ -193,9 +187,6 @@
         self.sequence_dependant.make_sim_sequence_dependant()
 
 
-<<<<<<< HEAD
-class SimulationComponent(ABC):
-=======
     def pickle_sim(self):
         """ Pickle the simulation object to a file."""
         with open(f'{self.sim_dir}/sim.pkl', 'wb') as f:
@@ -209,9 +200,33 @@
         return sim
 
 
-
-class GenerateReplicas:
->>>>>>> 96558c2f
+    def pickle_sim(self):
+        """ Pickle the simulation object to a file."""
+        with open(f'{self.sim_dir}/sim.pkl', 'wb') as f:
+            pickle.dump(self, f)
+
+    @classmethod        
+    def from_pickle(cls, filename):
+        """ Read a pickled simulation object from a file."""
+        with open(filename, 'rb') as f:
+            sim = pickle.load(f)
+        return sim
+
+
+    def pickle_sim(self):
+        """ Pickle the simulation object to a file."""
+        with open(f'{self.sim_dir}/sim.pkl', 'wb') as f:
+            pickle.dump(self, f)
+
+    @classmethod        
+    def from_pickle(cls, filename):
+        """ Read a pickled simulation object from a file."""
+        with open(filename, 'rb') as f:
+            sim = pickle.load(f)
+        return sim
+
+
+class SimulationComponent(ABC):
     """
     abstract class for a component of a simulation object
     """
@@ -679,11 +694,7 @@
 
 
 class SimulationManager:
-<<<<<<< HEAD
-    n_processes: int
-=======
-
->>>>>>> 96558c2f
+
     manager: mp.Manager
     # todo: replace w/ generator?
     sim_queue: queue.Queue[Simulation]
@@ -691,16 +702,13 @@
     gpu_memory_queue: queue.Queue
     terminate_queue: queue.Queue
     worker_process_list: list
-<<<<<<< HEAD
-
-=======
     
     warnings.filterwarnings(
     "ignore",
     "os.fork\\(\\) was called\\. os\\.fork\\(\\) is incompatible with multithreaded code, and JAX is multithreaded, so this will likely lead to a deadlock\\.",
     RuntimeWarning
     )
->>>>>>> 96558c2f
+
     """ In conjunction with nvidia-cuda-mps-control, allocate simulations to avalible cpus and gpus."""
 
     def __init__(self, n_processes=None):
@@ -783,17 +791,11 @@
         try:
             mem = err_split.index('memory:')
             sim_mem = err_split[mem + 1]
-<<<<<<< HEAD
-        except:
-            print("Unable to determine CUDA memoery usage")
-
-=======
         except Exception as e:
             print("Unable to determine CUDA memory usage")
             print(traceback.format_exc())
             raise e
             
->>>>>>> 96558c2f
         return float(sim_mem)
 
     def queue_sim(self, sim: Simulation, continue_run=False):
