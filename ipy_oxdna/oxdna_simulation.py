--- conflicted
+++ resolved
@@ -52,16 +52,11 @@
     def __init__(self, file_dir: str, sim_dir: Union[str, None] = None):
         """ Instance lower level class objects used to compose the Simulation class features."""
         self.file_dir = file_dir
-<<<<<<< HEAD
         if sim_dir is not None:
             self.sim_dir = sim_dir
         else:  # if no sim dir is provided, use file dir
             self.sim_dir = file_dir
-        self.sim_files = SimFiles(self.sim_dir)
-=======
-        self.sim_dir = sim_dir
         self.sim_files = SimFiles(self)
->>>>>>> f5ced5ca
         self.build_sim = BuildSimulation(self)
         self.input = Input(self)
         self.analysis = Analysis(self)
@@ -296,13 +291,8 @@
 
     def get_last_conf_top(self):
         """Set attributes containing the name of the inital conf (dat file) and topology"""
-<<<<<<< HEAD
-        conf_top = os.listdir(self.file_dir)
+        conf_top = os.listdir(self.sim.file_dir)
         self.top = [file for file in conf_top if (file.endswith('.top'))][0]
-=======
-        conf_top = os.listdir(self.sim.file_dir)
-        self.top = [file for file in conf_top if (file.endswith(('.top')))][0]
->>>>>>> f5ced5ca
         try:
             last_conf = \
                 [file for file in conf_top if (file.startswith('last_conf')) and (not (file.endswith('pyidx')))][0]
@@ -314,63 +304,34 @@
 
     def build_sim_dir(self):
         """Make the simulation directory"""
-<<<<<<< HEAD
-        if not os.path.exists(self.sim_dir):
-            os.mkdir(self.sim_dir)
-
-    def build_dat_top(self):
-        """Write intial conf and toplogy to simulation directory"""
-        self.get_last_conf_top()
-        shutil.copy(os.path.join(self.file_dir, self.dat), self.sim_dir)
-        shutil.copy(os.path.join(self.file_dir, self.top), self.sim_dir)
-
-    def build_input(self, production=False):
-        """Calls a methods from the Input class which writes a oxDNA input file in plain text and json"""
-        self.sim.input = Input(self.sim_dir)
-        self.sim.input.write_input(production=production)
-
-    def get_par(self):
-        files = os.listdir(self.file_dir)
-        self.par = [file for file in files if (file.endswith('.par'))][0]
-
-=======
         if not os.path.exists(self.sim.sim_dir):
             os.mkdir(self.sim.sim_dir)
-            
+
     def build_dat_top(self):
         """Write intial conf and toplogy to simulation directory"""
         self.get_last_conf_top()
         shutil.copy(os.path.join(self.sim.file_dir, self.dat), self.sim.sim_dir)
         shutil.copy(os.path.join(self.sim.file_dir, self.top), self.sim.sim_dir)
-          
+
     def build_input(self, production=False):
         """Calls a methods from the Input class which writes a oxDNA input file in plain text and json"""
         self.sim.input = Input(self.sim)
-        self.sim.input.write_input(production=production)  
-    
+        self.sim.input.write_input(production=production)
+
     def get_par(self):
         files = os.listdir(self.sim.file_dir)
-        self.par = [file for file in files if (file.endswith(('.par')))][0]
-    
->>>>>>> f5ced5ca
+        self.par = [file for file in files if (file.endswith('.par'))][0]
+
     def build_par(self):
         self.get_par()
         shutil.copy(os.path.join(self.sim.file_dir, self.par), self.sim.sim_dir)
 
     def get_force_file(self):
-<<<<<<< HEAD
-        files = os.listdir(self.file_dir)
+        files = os.listdir(self.sim.file_dir)
         force_file = [file for file in files if (file.endswith('.txt'))][0]
         if len(force_file) > 1:
             force_file = [file for file in files if (file.endswith('force.txt'))][0]
-        self.force_file = os.path.join(self.file_dir, force_file)
-=======
-        files = os.listdir(self.sim.file_dir)
-        force_file = [file for file in files if (file.endswith(('.txt')))][0]
-        if len(force_file) > 1:
-            force_file = [file for file in files if (file.endswith(('force.txt')))][0]
         self.force_file = os.path.join(self.sim.file_dir, force_file)
->>>>>>> f5ced5ca
 
     def build_force_from_file(self):
         forces = []
@@ -395,13 +356,8 @@
             self.build_force(force)
 
     def build_force(self, force_js):
-<<<<<<< HEAD
-        force_file_path = os.path.join(self.sim_dir, "forces.json")
-
-=======
         force_file_path = os.path.join(self.sim.sim_dir, "forces.json")
-                
->>>>>>> f5ced5ca
+
         # Initialize the cache and create the file if it doesn't exist
         if self.force_cache is None:
             if not os.path.exists(force_file_path):
@@ -465,13 +421,8 @@
                     read_observable_js[f'output_{len(list(read_observable_js.keys()))}'] = read_observable_js['output']
                     del read_observable_js['output']
                     read_observable_js.update(observable_js.items())
-<<<<<<< HEAD
-                with open(os.path.join(self.sim_dir, "observables.json"), 'w') as f:
+                with open(os.path.join(self.sim.sim_dir, "observables.json"), 'w') as f:
                     f.write(dumps(read_observable_js, indent=4))
-=======
-                with open(os.path.join(self.sim.sim_dir, "observables.json"), 'w') as f:
-                    f.write(dumps(read_observable_js, indent=4))    
->>>>>>> f5ced5ca
 
     def build_hb_list_file(self, p1, p2):
         self.sim.sim_files.parse_current_files()
@@ -565,15 +516,9 @@
         capture = py.io.StdCaptureFD()
         if self.continue_run is not False:
             self.sim.input_file({"conf_file": self.sim.sim_files.last_conf, "refresh_vel": "0",
-<<<<<<< HEAD
                                  "restart_step_counter": "0", "steps": f'{self.continue_run}'})
-        os.chdir(self.sim_dir)
-        with open(os.path.join(self.sim_dir, 'input.json'), 'r') as f:
-=======
-                                 "restart_step_counter": "0", "steps":f'{self.continue_run}'})
         os.chdir(self.sim.sim_dir)
         with open(os.path.join(self.sim.sim_dir, 'input.json'), 'r') as f:
->>>>>>> f5ced5ca
             my_input = loads(f.read())
         with oxpy.Context():
             ox_input = oxpy.InputFile()
@@ -597,18 +542,11 @@
         if self.verbose:
             print(f'Run time: {toc - tic}')
             if self.error_message is not None:
-<<<<<<< HEAD
                 print(
-                    f'Exception encountered in {self.sim_dir}:\n{type(self.error_message).__name__}: {self.error_message}')
-            else:
-                print(f'Finished: {self.sim_dir.split("/")[-1]}')
-        if self.log:
-=======
-                print(f'Exception encountered in {self.sim.sim_dir}:\n{type(self.error_message).__name__}: {self.error_message}')
+                    f'Exception encountered in {self.sim.sim_dir}:\n{type(self.error_message).__name__}: {self.error_message}')
             else:
                 print(f'Finished: {self.sim.sim_dir.split("/")[-1]}')
-        if self.log == True:
->>>>>>> f5ced5ca
+        if self.log:
             with open('log.log', 'w') as f:
                 f.write(self.sim_output[0])
                 f.write(self.sim_output[1])
@@ -952,12 +890,8 @@
     dat: str
 
     """ Lower level input file methods"""
-<<<<<<< HEAD
-
-    def __init__(self, sim_dir: str, parameters: Union[None, dict[str, Any]] = None):
-=======
-    def __init__(self, sim, parameters=None):
->>>>>>> f5ced5ca
+
+    def __init__(self, sim: Simulation, parameters: Union[None, dict[str, Any]] = None):
         """ 
         Read input file in simulation dir if it exsists, other wise define default input parameters.
         
@@ -1037,7 +971,6 @@
     def write_input(self, production=False):
         """ Write an oxDNA input file as a json file to sim_dir"""
         if production is False:
-<<<<<<< HEAD
             if "conf_file" not in self.input:
                 self.get_last_conf_top()
                 self.input["conf_file"] = self.dat
@@ -1046,14 +979,7 @@
                 self.dat = self.input["conf_file"]
                 self.top = self.input["topology"]
         # Write input file
-        with open(os.path.join(self.sim_dir, f'input.json'), 'w') as f:
-=======
-            self.get_last_conf_top()
-            self.input["conf_file"] = self.dat
-            self.input["topology"] = self.top
-        #Write input file
         with open(os.path.join(self.sim.sim_dir, f'input.json'), 'w') as f:
->>>>>>> f5ced5ca
             input_json = dumps(self.input, indent=4)
             f.write(input_json)
         with open(os.path.join(self.sim.sim_dir, f'input'), 'w') as f:
@@ -1094,11 +1020,7 @@
 
     def __init__(self, sim):
         self.sim = sim
-<<<<<<< HEAD
-        self.sim_dir = sim.sim_dir
         # TODO: hardcode sequence-dependant parameters externally
-=======
->>>>>>> f5ced5ca
         self.parameters = """STCK_FACT_EPS = 0.18
 STCK_G_C = 1.69339
 STCK_C_G = 1.74669
@@ -1170,27 +1092,15 @@
         # TODO: externalize interaction-type stuff?
         int_type = self.sim.input.input['interaction_type']
         if (int_type == 'DNA') or (int_type == 'DNA2') or (int_type == 'NA'):
-<<<<<<< HEAD
-            with open(os.path.join(self.sim_dir, 'oxDNA2_sequence_dependent_parameters.txt'), 'w') as f:
-=======
-            with open(os.path.join(self.sim.sim_dir,'oxDNA2_sequence_dependent_parameters.txt'), 'w') as f:
->>>>>>> f5ced5ca
+            with open(os.path.join(self.sim.sim_dir, 'oxDNA2_sequence_dependent_parameters.txt'), 'w') as f:
                 f.write(self.parameters)
 
         if (int_type == 'RNA') or (int_type == 'RNA2') or (int_type == 'NA'):
-<<<<<<< HEAD
-            with open(os.path.join(self.sim_dir, 'rna_sequence_dependent_parameters.txt'), 'w') as f:
-=======
-            with open(os.path.join(self.sim.sim_dir,'rna_sequence_dependent_parameters.txt'), 'w') as f:
->>>>>>> f5ced5ca
+            with open(os.path.join(self.sim.sim_dir, 'rna_sequence_dependent_parameters.txt'), 'w') as f:
                 f.write(self.rna_parameters)
 
         if (int_type == 'NA'):
-<<<<<<< HEAD
-            with open(os.path.join(self.sim_dir, 'NA_sequence_dependent_parameters.txt'), 'w') as f:
-=======
-            with open(os.path.join(self.sim.sim_dir,'NA_sequence_dependent_parameters.txt'), 'w') as f:
->>>>>>> f5ced5ca
+            with open(os.path.join(self.sim.sim_dir, 'NA_sequence_dependent_parameters.txt'), 'w') as f:
                 f.write(self.na_parameters)
 
 
@@ -1198,13 +1108,8 @@
     """Interface to OAT"""
 
     def __init__(self, sim):
-<<<<<<< HEAD
         self.sim = sim
 
-    def align(self, outfile: str = 'aligned.dat', args: str = '', join: bool = False):
-=======
-        self.sim = sim            
-    
     
     def describe(self):
         try:
@@ -1217,8 +1122,7 @@
 
 
     
-    def align(self, outfile='aligned.dat', args='', join=False):
->>>>>>> f5ced5ca
+    def align(self, outfile: str = 'aligned.dat', args: str = '', join: bool = False):
         """
         Align trajectory to mean strucutre
         """
@@ -1583,28 +1487,22 @@
         if join:
             p.join()
 
-<<<<<<< HEAD
-    def conformational_entropy(self, traj='trajectory.dat', meanfile='mean.dat', outfile='conformational_entropy.json',
+    def conformational_entropy(self, traj='trajectory.dat',temperature='293.15', meanfile='mean.dat', outfile='conformational_entropy.json',
                                args='', join=False):
-=======
-    def conformational_entropy(self, traj='trajectory.dat',temperature='293.15', meanfile='mean.dat', outfile='conformational_entropy.json', args='', join=False):
->>>>>>> f5ced5ca
         """
         Calculate a strucutres conformational entropy (not currently supported in general). Use args='-h' for more details.
         """
         if args == '-h':
             os.system('oat conformational_entropy -h')
             return None
-<<<<<<< HEAD
-
-        def run_conformational_entropy(self, traj, meanfile, outfile, args=''):
-=======
-        def run_conformational_entropy(self,traj, temperature, meanfile, outfile, args=''):
+
+        def run_conformational_entropy(self, traj, temperature, meanfile, outfile, args=''):
             start_dir = os.getcwd()
             os.chdir(self.sim.sim_dir)
             os.system(f'oat conformational_entropy {traj} {temperature} {meanfile} {outfile} {args}')
             os.chdir(start_dir)
-        p = mp.Process(target=run_conformational_entropy, args=(self,traj, temperature, meanfile, outfile,), kwargs={'args':args})
+
+        p = mp.Process(target=run_conformational_entropy, args=(self, traj, temperature, meanfile, outfile,), kwargs={'args': args})
         p.start()
         if join == True:
             p.join()
@@ -1618,17 +1516,11 @@
             os.system('oat radius_of_gyration -h')
             return None
         def run_radius_of_gyration(self,traj, args=''):
->>>>>>> f5ced5ca
             start_dir = os.getcwd()
             os.chdir(self.sim.sim_dir)
             os.system(f'oat radius_of_gyration {traj} {args}')
             os.chdir(start_dir)
-<<<<<<< HEAD
-
-        p = mp.Process(target=run_conformational_entropy, args=(self, traj, meanfile, outfile,), kwargs={'args': args})
-=======
         p = mp.Process(target=run_radius_of_gyration, args=(self, traj), kwargs={'args':args})
->>>>>>> f5ced5ca
         p.start()
         if join:
             p.join()
@@ -2342,32 +2234,13 @@
 
 class SimFiles:
     """ Parse the current files present in simulation directory"""
-<<<<<<< HEAD
-
-    def __init__(self, sim_dir):
-        self.sim_dir = sim_dir
-        if os.path.exists(self.sim_dir):
-            self.file_list = os.listdir(self.sim_dir)
-            self.parse_current_files()
-
-    # def __getattr__(self, name):
-    #     # Parse the files every time an attribute is accessed
-    #     self.parse_current_files()
-    #     # Now try getting the attribute again
-    #     try:
-    #         return super().__getattribute__(name)
-    #     except AttributeError:
-    #         raise AttributeError(f"'SimFiles' object has no attribute '{name}'")
-
-=======
+
     def __init__(self, sim):
         self.sim = sim
         if os.path.exists(self.sim.sim_dir):
             self.file_list = os.listdir(self.sim.sim_dir)
             self.parse_current_files()
 
-            
->>>>>>> f5ced5ca
     def parse_current_files(self):
         self.sim_dir = self.sim.sim_dir
         if os.path.exists(self.sim_dir):
